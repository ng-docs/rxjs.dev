--- conflicted
+++ resolved
@@ -31,15 +31,10 @@
   <meta name="apple-mobile-web-app-status-bar-style" content="translucent">
 
   <script>
-<<<<<<< HEAD
-    // Dynamically, pre-emptively, add `noindex`, which will be removed when the doc is ready and valid
+    // Dynamically, preemptively, add `noindex`, which will be removed when the doc is ready and valid
     var tag = document.createElement('meta');
     tag.name = 'robots';
     tag.content = 'noindex';
-=======
-    // Dynamically, preemptively, add `noindex`, which will be removed when the doc is ready and valid
-    var tag = document.createElement('meta'); tag.name = 'robots'; tag.content = 'noindex';
->>>>>>> c26a9e3b
     document.head.appendChild(tag);
   </script>
 
