- label: 'I have one existing Observable, and'
  labelCn: 我已经有一个 Observable，并且
  children:
    - label: I want to change each emitted value
      labelCn: 我要把它发送的每个值改成
      children:
        - label: to be a constant value
          labelCn: 一个常量值
          children:
            - label: mapTo
        - label: to be a value calculated through a formula
          labelCn: 一个通过公式算出来的值
          children:
            - label: map
    - label: I want to pick a property off each emitted value
      labelCn: 我要从它发送的每个值中取出一个属性
      children:
        - label: pluck
    - label: I want to spy the values being emitted without affecting them
      labelCn: 我要监听即将发送的值，但不想影响它们
      children:
        - label: tap
    - label: I want to allow some values to pass
      labelCn: 我要只允许部分值通过
      children:
        - label: based on custom logic
          labelCn: 基于自定义逻辑
          children:
            - label: filter
        - label: if they are at the start of the Observable
          labelCn: 如果它们位于此 Observable 的首部
          children:
            - label: and only the first value
              labelCn: 并且只要第一个值
              children:
                - label: first
            - label: based on a given amount
              labelCn: 基于给定的数量
              children:
                - label: take
            - label: based on custom logic
              labelCn: 基于自定义逻辑
              children:
                - label: takeWhile
        - label: if they are exactly the n-th emission
          labelCn: 如果它们精确的处于第 n 位
          children:
            - label: elementAt
        - label: if they are at the end of the Observable
          labelCn: 如果它们位于此 Observable 的尾部
          children:
            - label: and only the last value
              labelCn: 并且只要最后一个值
              children:
                - label: last
            - label: based on a given amount
              labelCn: 基于给定的数量
              children:
                - label: takeLast
        - label: until another Observable emits a value
          labelCn: 直到另一个 Observable 发送了值
          children:
            - label: takeUntil
    - label: I want to ignore values
      labelCn: 我要忽略某些值
      children:
        - label: altogether
          labelCn: 全部
          children:
            - label: ignoreElements
        - label: from the start of the Observable
          labelCn: 从此 Observable 的首部
          children:
            - label: based on a given amount
              labelCn: 基于给定的数量
              children:
                - label: skip
            - label: based on custom logic
              labelCn: 基于自定义逻辑
              children:
                - label: skipWhile
        - label: from the end of the Observable
          labelCn: 从此 Observable 的尾部
          children:
            - label: skipLast
        - label: until another Observable emits a value
          labelCn: 直到另一个 Observable 发送了值
          children:
            - label: skipUntil
        - label: that match some previous value
          labelCn: 与某些以前发送的值匹配
          children:
            - label: according to value equality
              labelCn: 根据值是否相等
              children:
                - label: emitted just before the current value
                  labelCn: 发送恰好在当前值前面的那个
                  children:
                    - label: distinctUntilChanged
                - label: emitted some time in the past
                  labelCn: 以前任何时候曾发送过
                  children:
                    - label: distinct
            - label: according to a key or object property
              labelCn: 根据一个某个键或对象属性
              children:
                - label: emitted just before the current value
                  labelCn: 发送恰好在当前值前面的那个
                  children:
                    - label: distinctUntilKeyChanged
        - label: that occur too frequently
          labelCn: 发生的过于频繁
          children:
            - label: by emitting the first value in each time window
              labelCn: 发送每个时间窗口中的第一个值
              children:
                - label: where time windows are determined by another Observable's emissions
                  labelCn: 这个时间窗口是基于另一个 Observable 的发送情况
                  children:
                    - label: throttle
                - label: where time windows are determined by a time duration
                  labelCn: 这个时间窗口是根据某个时长来决定的
                  children:
                    - label: throttleTime
            - label: by emitting the last value in each time window
              labelCn: 发送每个时间窗口中的最后一个值
              children:
                - label: where time windows are determined by another Observable's emissions
                  labelCn: 这个时间窗口是基于另一个 Observable 的发送情况
                  children:
                    - label: audit
                - label: where time windows are determined by a time duration
                  labelCn: 这个时间窗口是根据某个时长来决定的
                  children:
                    - label: auditTime
<<<<<<< HEAD
            - label: by emitting the last value as soon as enough silence has occured
              labelCn: 等足够平静时就发送最后一个值
=======
            - label: by emitting the last value as soon as enough silence has occurred
>>>>>>> c26a9e3b
              children:
                - label: where the silence duration threshold is determined by another Observable
                  labelCn: 此平静的间隔阈值由另一个 Observable 决定
                  children:
                    - label: debounce
                - label: where the silence duration threshold is determined by a time duration
                  labelCn: 此平静的间隔阈值是根据某个时长决定的
                  children:
                    - label: debounceTime
    - label: I want to compute a formula using all values emitted
      labelCn: 我要使用已发送的所有值做某种计算
      children:
        - label: and only output the final computed value
          labelCn: 并且只输出最终计算出的值
          children:
            - label: reduce
        - label: and output the computed values when the source emits a value
          labelCn: 并且每当来源发送某个值时就输出计算好的值
          children:
            - label: scan
        - label: and output the computed values as a nested Observable when the source emits a value
          labelCn: 并且当来源发送某个值时，就把计算好的值输出为一个嵌套 Observable
          children:
            - label: mergeScan
        - label: and output the computed values as a nested Observable when the source emits a value while unsubscribing from the previous nested Observable
          labelCn: 并且每当来源发送某个值时，就把计算好的值输出为一个嵌套 Observable，同时取消对前一个嵌套 Observable 的订阅
          children:
            - label: switchScan
    - label: I want to wrap its messages with metadata
      labelCn: 我要用元数据包装它的各个消息
      children:
        - label: that describes each notification (next, error, or complete)
          labelCn: 此元数据描述每个通知（next、error 或 complete）
          children:
            - label: materialize
        - label: that includes the time past since the last emitted value
          labelCn: 次元数据包含从最后一次发送值开始已过去时间
          children:
            - label: timeInterval
    - label: after a period of inactivity
      labelCn: 在某个非交互式间隔之后
      children:
        - label: I want to throw an error
          labelCn: 我要抛出一个错误
          children:
            - label: timeout
        - label: I want to switch to another Observable
          labelCn: 我要切换到另一个 Observable
          children:
            - label: timeoutWith
    - label: I want to ensure there is only one value
      labelCn: 我要确保只有一个值
      children:
        - label: single
    - label: I want to know how many values it emits
      labelCn: 我要知道它发送了多少个值
      children:
        - label: count
    - label: I want to prepend one value
      labelCn: 我要在开头放一个值
      children:
        - label: startWith
    - label: I want to delay the emissions
      labelCn: 我要延迟后再发送
      children:
        - label: based on a given amount of time
          labelCn: 基于给定的时间
          children:
            - label: delay
        - label: based on the emissions of another Observable
          labelCn: 基于另一个 Observable 的发送情况
          children:
            - label: delayWhen
    - label: I want to group the values
      labelCn: 我要对这些值进行分组
      children:
        - label: until the Observable completes
          labelCn: 直到此 Observable 完成
          children:
            - label: and convert to an array
              labelCn: 并转换为数组
              children:
                - label: toArray
            - label: and convert to a Promise
              labelCn: 并且转换为 Promise
              children:
                - label: Observable
                  method: toPromise
        - label: consecutively in pairs, as arrays
          labelCn: 连续配对，作为数组
          children:
            - label: pairwise
        - label: 'based on a criterion, and output two Observables: those that match the criterion and those that do not'
          labelCn: 基于某种标准，并且输出两个 Observable：那些符合此标准的，和不符合此标准的
          children:
            - label: partition
        - label: in batches of a particular size
          labelCn: 根据特定大小的批次
          children:
            - label: and emit the group as an array
              labelCn: 并且把分好的组以数组形式发送
              children:
                - label: bufferCount
            - label: and emit the group as a nested Observable
              labelCn: 并且把分好的组以嵌套 Observable 的形式发送
              children:
                - label: windowCount
        - label: based on time
          labelCn: 基于时间
          children:
            - label: and emit the group as an array
              labelCn: 并且把分好的组以数组的形式发送
              children:
                - label: bufferTime
            - label: and emit the group as a nested Observable
              labelCn: 并且把分好的组以嵌套 Observable 的形式发送
              children:
                - label: windowTime
        - label: until another Observable emits
          labelCn: 直到另一个 Observable 发送了值
          children:
            - label: and emit the group as an array
              labelCn: 并且把分好的组以数组的形式发送
              children:
                - label: buffer
            - label: and emit the group as a nested Observable
              labelCn: 并且把分好的组以嵌套 Observable 的形式发送
              children:
                - label: window
        - label: based on the emissions of an Observable created on-demand
          labelCn: 基于某个按需创建的 Observable 的发送情况
          children:
            - label: and emit the group as an array
              labelCn: 并且把分好的组以数组的形式发送
              children:
                - label: bufferWhen
            - label: and emit the group as a nested Observable
              labelCn: 并且把分好的组以嵌套 Observable 的形式发送
              children:
                - label: windowWhen
        - label: based on another Observable for opening a group, and an Observable for closing a group
          labelCn: 基于另一个 Observable 开始一组，并基于第三个 Observable 结束这一组
          children:
            - label: and emit the group as an array
              labelCn: 并且把分好的组以数组的形式发送
              children:
                - label: bufferToggle
            - label: and emit the group as a nested Observable
              labelCn: 并且把分好的组以嵌套 Observable 的形式发送
              children:
                - label: windowToggle
        - label: based on a key calculated from the emitted values
          labelCn: 基于根据已发送的值计算出的一个键
          children:
            - label: groupBy
    - label: I want to start a new Observable for each value
      labelCn: 我要为每个值开始一个新的 Observable
      children:
        - label: and emit the values from all nested Observables in parallel
          labelCn: 并且并行发送全部嵌套 Observable 所发送的值
          children:
            - label: where the nested Observable is the same for every value
              labelCn: 这里的嵌套 Observable 对每个值都是一样的
              children:
                - label: mergeMapTo
            - label: where the nested Observable is calculated for each value
              labelCn: 这里的嵌套 Observable 是根据每个值现计算的
              children:
                - label: mergeMap
        - label: and emit the values from each nested Observable in order
          labelCn: 并且依次发送每个嵌套 Observable 所发送的值
          children:
            - label: where the nested Observable is the same for every value
              labelCn: 这里的嵌套 Observable 对每个值都是一样的
              children:
                - label: concatMapTo
            - label: where the nested Observable is calculated for each value
              labelCn: 这里的嵌套 Observable 是根据每个值现计算的
              children:
                - label: concatMap
        - label: and cancel the previous nested Observable when a new value arrives
          labelCn: 并且当新值抵达时，取消前一个嵌套 Observable
          children:
            - label: where the nested Observable is the same for every value
              labelCn: 这里的嵌套 Observable 对每个值都是一样的
              children:
                - label: switchMapTo
            - label: where the nested Observable is calculated for each value
              labelCn: 这里的嵌套 Observable 是根据每个值现计算的
              children:
                - label: switchMap
        - label: and ignore incoming values while the current nested Observable has not yet completed
          labelCn: 并且即使当前的嵌套 Observable 尚未完结，也要忽略进来的值
          children:
            - label: exhaustMap
        - label: and recursively start a new Observable for each new value
          labelCn: 并且对每一个新值递归启动一个新的 Observable
          children:
            - label: expand
    - label: I want to perform custom operations
      labelCn: 我要执行自定义操作
      children:
        - label: pipe
    - label: I want to share a subscription between multiple subscribers
      labelCn: 我要在多个订阅者之间共享某个订阅
      children:
        - label: using a conventional Subject
          labelCn: 使用常规 Subject
          children:
            - label: and start it as soon as the first subscriber arrives
              labelCn: 并且在第一个订阅者抵达时尽快启动
              children:
                - label: share
            - label: and start it manually or imperatively
              labelCn: 并且手动或用程序启动它
              children:
                - label: publish
        - label: using a BehaviorSubject
          labelCn: 使用 BehaviorSubject
          children:
            - label: publishBehavior
        - label: using a ReplaySubject
          labelCn: 使用 ReplaySubject
          children:
            - label: publishReplay
        - label: using an AsyncSubject
          labelCn: 使用 AsyncSubject
          children:
            - label: publishLast
        - label: using a specific subject implementation
          labelCn: 使用某种特殊的 Subject 实现
          children:
            - label: multicast
    - label: when an error occurs
      labelCn: 当发生错误时
      children:
        - label: I want to start a new Observable
          labelCn: 我要启动一个新的 Observable
          children:
            - label: catchError
        - label: I want to re-subscribe
          labelCn: 我要重新订阅
          children:
            - label: immediately
              labelCn: 立即
              children:
                - label: retry
            - label: when another Observable emits
              labelCn: 当另一个 Observable 发送值的时候
              children:
                - label: retryWhen
    - label: when it completes
      labelCn: 当它完成时
      children:
        - label: I want to re-subscribe
          labelCn: 我要重新订阅
          children:
            - label: immediately
              labelCn: 立即
              children:
                - label: repeat
            - label: when another Observable emits
              labelCn: 当另一个 Observable 发送值的时候
              children:
                - label: repeatWhen
        - label: I want to start a new Observable
          labelCn: 我要启动一个新的 Observable
          children:
            - label: concat
    - label: when it completes, errors or unsubscribes, I want to execute a function
      labelCn: 当它完成、出错或退订时，我要执行某个函数
      children:
        - label: finalize
    - label: I want to change the scheduler
      labelCn: 我要更改调度器（Scheduler）
      children:
        - label: that routes calls to subscribe
          labelCn: 它会修改从调用到订阅之间的路由
          children:
            - label: subscribeOn
        - label: that routes values to observers
          labelCn: 它会修改从发送值到 Observer 之间的路由
          children:
            - label: observeOn
    - label: I want to combine this Observable with others, and
      labelCn: 我要把这个 Observable 和其它的合并，并且
      children:
        - label: I want to receive values only from the Observable that emits a value first
          labelCn: 我只想从首先发送值的 Observable 接收各个值
          children:
            - label: race
        - label: I want to output the values from either of them
          labelCn: 我要输出所有值，而不管是从哪一个发送的
          children:
            - label: merge
        - label: I want to output a value computed from values of the source Observables
          labelCn: 我要输出根据源 Observer 发送的值计算出来的某个值
          children:
            - label: using the latest value of each source whenever any source emits
              labelCn: 当任何一个来源发送值的时候，使用每个来源发送的最后一个值
              children:
                - label: combineLatest
            - label: using the latest value of each source only when the primary Observable emits
              labelCn: 仅当主 Observable 发送值的时候，使用每个来源发送的最后一个值
              children:
                - label: withLatestFrom
            - label: using each source value only once
              labelCn: 每个来源中的每个值仅使用一次
              children:
                - label: zip
- label: 'I have some Observables to combine together as one Observable, and'
  labelCn: 我已经有了由某些 Observable 组合成的单一 Observable，并且
  children:
    - label: I want to receive values only from the Observable that emits a value first
      labelCn: 我只想从首先发送值的 Observable 接收各个值
      children:
        - label: race
    - label: I want to be notified when all of them have completed
      labelCn: 我想在它们全都完成时得到通知
      children:
        - label: forkJoin
    - label: I want to output the values from either of them
      labelCn: 我要输出所有值，而不管是从哪一个发送的
      children:
        - label: merge
    - label: I want to output a value computed from values of the source Observables
      labelCn: 我要输出根据源 Observer 发送的值计算出来的某个值
      children:
        - label: using the latest value of each source whenever any source emits
          labelCn: 当任何一个来源发送值的时候，使用每个来源发送的最后一个值
          children:
            - label: combineLatest
        - label: using each source value only once
          labelCn: 每个来源中的每个值仅使用一次
          children:
            - label: zip
    - label: I want to subscribe to each in order
      labelCn: 我要依次订阅它们
      children:
        - label: concat
- label: 'I have no Observables yet, and'
  labelCn: 我还没有任何 Observable，并且
  children:
    - label: I want to create a new Observable
      labelCn: 我要创建一个新的 Observable
      children:
        - label: using custom logic
          labelCn: 使用自定义逻辑
          children:
            - label: Observable
              method: create
        - label: using a state machine similar to a for loop
          labelCn: 使用一个类似于 for 循环的状态机
          children:
            - label: generate
        - label: that throws an error
          labelCn: 抛出一个错误
          children:
            - label: throwError
        - label: that just completes, without emitting values
          labelCn: 只完成它，而不发送任何值
          children:
            - label: EMPTY
        - label: that never emits anything
          labelCn: 永远不会发送任何东西
          children:
            - label: NEVER
        - label: from an existing source of events
          labelCn: 从一个现有的事件源
          children:
            - label: coming from the DOM or Node.js or similar
              labelCn: 来自 DOM 或 Node.js 或类似的东西
              children:
                - label: fromEvent
            - label: that uses an API to add and remove event handlers
              labelCn: 它使用某个 API 来添加或移除事件处理器
              children:
                - label: fromEventPattern
        - label: from a Promise or an event source
          labelCn: 来自某个 Promise 或事件源
          children:
            - label: from
        - label: that iterates
          labelCn: 它是可迭代者
          children:
            - label: over the values in an array
              labelCn: 针对某个数组中的那些值
              children:
                - label: from
            - label: over values in a numeric range
              labelCn: 针对某个数字范围内的那些值
              children:
                - label: range
            - label: over prefined values given as arguments
              labelCn: 针对通过参数给出的那些值
              children:
                - label: of
        - label: that emits values on a timer
          labelCn: 它基于定时器发送一些值
          children:
            - label: regularly
              labelCn: 均匀的
              children:
                - label: interval
            - label: with an optional initial delay
              labelCn: 带有一个可选的首次延迟
              children:
                - label: timer
        - label: which is built on demand when subscribed
          labelCn: 它在被订阅时才按需创建
          children:
            - label: defer
    - label: I want to convert a callback to an Observable
      labelCn: 我要把某个回调函数转换为 Observable
      children:
        - label: supporting a conventional callback API
          labelCn: 支持常规的回调 API
          children:
            - label: bindCallback
        - label: supporting Node.js callback style API
          labelCn: 支持 Node.js 风格的回调 API
          children:
            - label: bindNodeCallback<|MERGE_RESOLUTION|>--- conflicted
+++ resolved
@@ -133,12 +133,8 @@
                   labelCn: 这个时间窗口是根据某个时长来决定的
                   children:
                     - label: auditTime
-<<<<<<< HEAD
-            - label: by emitting the last value as soon as enough silence has occured
+            - label: by emitting the last value as soon as enough silence has occurred
               labelCn: 等足够平静时就发送最后一个值
-=======
-            - label: by emitting the last value as soon as enough silence has occurred
->>>>>>> c26a9e3b
               children:
                 - label: where the silence duration threshold is determined by another Observable
                   labelCn: 此平静的间隔阈值由另一个 Observable 决定
