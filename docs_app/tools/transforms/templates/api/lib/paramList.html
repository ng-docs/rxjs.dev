--- conflicted
+++ resolved
@@ -27,11 +27,7 @@
         {% if parameter.isOptional or parameter.defaultValue !== undefined %}可选。默认值为 `{$ parameter.defaultValue === undefined and 'undefined' or parameter.defaultValue $}`。{% endif %}
 
         {% if parameter.description | trim %}{$ parameter.description $}
-<<<<<<< HEAD
-        {% elseif not showType and parameter.type %}<p>类型：<code>{$ parameter.type $}</code>。</p>
-=======
-        {% elseif not showType and parameter.type %}<p>Type: <code>{$ parameter.type | escape $}</code>.</p>
->>>>>>> 54da6c1b
+        {% elseif not showType and parameter.type %}<p>类型：<code>{$ parameter.type | escape $}</code>。</p>
         {% endif %}
       {% endmarked %}
       </td>
