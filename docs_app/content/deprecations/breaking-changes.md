--- conflicted
+++ resolved
@@ -52,13 +52,9 @@
 
 - The static `sortActions` method on `VirtualTimeScheduler` is no longer publicly exposed by our TS types.
 
-<<<<<<< HEAD
   `VirtualTimeScheduler` 上的静态 `sortActions` 方法在 TS 类型中已经不再对外暴露了。
 
-- `Notification.createNext(undefined)` will no longer return the exact same reference everytime.
-=======
 - `Notification.createNext(undefined)` will no longer return the exact same reference every time.
->>>>>>> c26a9e3b
 
   `Notification.createNext(undefined)` 将不再每次都返回完全相同的引用。
 
