--- conflicted
+++ resolved
@@ -2,45 +2,47 @@
 
 # 转换为 Promise（承诺）
 
-The similarity between Observables and Promises is that both [collections](/guide/observable) may produce values over time, but the difference is that Observables may produce none or more than one value, while Promises produce only one value when resolved successfully.
+The similarity between Observables and Promises is that both [collections](/guide/observable) may produce values over
+time, but the difference is that Observables may produce none or more than one value, while Promises produce only one
+value when resolved successfully.
 
 Observables 和 Promises 的相似之处在于，随着时间的推移，这两个[集合](/guide/observable)都可能产生值，但不同之处在于 Observables 可能不产生或产生多个值，而 Promises 在成功解析时只产生一个值。
 
 ## Issues
 
-# 问题
+## 问题
 
 For this reason, in RxJS 7, the return type of the Observable's [`toPromise()`](/api/index/class/Observable#toPromise)
-method has been fixed to better reflect the fact that Observables can yield zero values. This may be a **breaking change** to some projects as the return type was changed from `Promise<T>` to `Promise<T | undefined>`.
+method has been fixed to better reflect the fact that Observables can yield zero values. This may be a **breaking
+change** to some projects as the return type was changed from `Promise<T>` to `Promise<T | undefined>`.
 
 出于这个原因，在 RxJS 7 中，Observable 的 [`toPromise()`](/api/index/class/Observable#toPromise) 方法的返回类型已被修复，以更好地反映 Observable 可以产生零个值的事实。这可能对于某些项目是**重大更改**，因为返回类型已从 `Promise<T>` 更改为 `Promise<T | undefined>`。
 
-Also, `toPromise()` method name was never indicating what emitted value a Promise will resolve with because Observables can produce multiple values over time. When converting to a Promise, you might want to choose which value to pick - either the first value that has arrived or the last one. To fix all these issues, we decided to deprecate `toPromise()`, and to introduce the two new helper functions for conversion to Promises.
+Also, `toPromise()` method name was never indicating what emitted value a Promise will resolve with because Observables
+can produce multiple values over time. When converting to a Promise, you might want to choose which value to pick -
+either the first value that has arrived or the last one. To fix all these issues, we decided to deprecate `toPromise()`,
+and to introduce the two new helper functions for conversion to Promises.
 
 此外，`toPromise()` 这个方法名无法指出 Promise 将使用什么发出的值来解决（resolve），因为 Observables 可以随着时间的推移产生多个值。转换为 Promise 时，你可能需要选择要选取的值 - 是抵达的第一个值还是最后一个值。为了解决所有这些问题，我们决定弃用 `toPromise()`，并引入两个新的辅助函数来转换为 Promise。
 
 ## Use one of the two new functions
 
-# 使用两个新函数之一
+## 使用两个新函数之一
 
-As a replacement to the deprecated `toPromise()` method, you should use one of the two built in static conversion functions {@link firstValueFrom} or {@link lastValueFrom}.
-
-作为已弃用的 `toPromise()` 方法的替代品，你应该使用两个内置静态转换函数 {@link firstValueFrom} 或 {@link lastValueFrom} 之一。
+As a replacement to the deprecated `toPromise()` method, you should use one of the two built in static conversion
+functions {@link firstValueFrom} or {@link lastValueFrom}.
 
 ### `lastValueFrom`
 
-The `lastValueFrom` is almost exactly the same as `toPromise()` meaning that it will resolve with the last value that has arrived when the Observable completes, but with the difference in behavior when Observable completes without emitting a single value. When Observable completes without emitting, `toPromise()` will successfully resolve with `undefined` (thus the return type change), while the `lastValueFrom` will reject with the {@link EmptyError}. Thus, the return type of the
+The `lastValueFrom` is almost exactly the same as `toPromise()` meaning that it will resolve with the last value that has
+arrived when the Observable completes, but with the difference in behavior when Observable completes without emitting a
+single value. When Observable completes without emitting, `toPromise()` will successfully resolve with `undefined` (thus
+the return type change), while the `lastValueFrom` will reject with the {@link EmptyError}. Thus, the return type of the
 `lastValueFrom` is `Promise<T>`, just like `toPromise()` had in RxJS 6.
 
-<<<<<<< HEAD
-`lastValueFrom` 与 `toPromise()` 几乎完全相同，这意味着它将使用 Observable 完成时抵达的最后一个值进行解析，但当 Observable 完成时没有发出单个值时，其行为有所不同。当 Observable 完成但没有发出值时，`toPromise()` 将成功解析为 `undefined`（因此要更改返回类型），而 `lastValueFrom` 将拒绝 {@link EmptyError}。因此，`lastValueFrom` 的返回类型是 `Promise<T>`，就像 RxJS 6 中的 `toPromise()` 一样。
+#### Example
 
-### Example
-=======
-#### Example
->>>>>>> 54da6c1b
-
-### 例子
+#### 例子
 
 ```ts
 import { interval, take, lastValueFrom } from 'rxjs';
@@ -59,13 +61,14 @@
 
 ### `firstValueFrom`
 
-However, you might want to take the first value as it arrives without waiting an Observable to complete, thus you can use `firstValueFrom`. The `firstValueFrom` will resolve a Promise with the first value that was emitted from the Observable and will immediately unsubscribe to retain resources. The `firstValueFrom` will also reject with an {@link EmptyError} if the Observable completes with no values emitted.
-
-但是，你可能希望在第一个值抵达时获取它而不用等待 Observable 完成，因此你可以使用 `firstValueFrom`。`firstValueFrom` 将使用从 Observable 发出的第一个值解析 Promise，并将立即退订以保留资源。如果 Observable 已完成但没有发出任何值，则 `firstValueFrom` 也会以 {@link EmptyError} 为参数进行拒绝。
+However, you might want to take the first value as it arrives without waiting an Observable to complete, thus you can
+use `firstValueFrom`. The `firstValueFrom` will resolve a Promise with the first value that was emitted from the
+Observable and will immediately unsubscribe to retain resources. The `firstValueFrom` will also reject with an
+{@link EmptyError} if the Observable completes with no values emitted.
 
 #### Example
 
-### 例子
+#### 例子
 
 ```ts
 import { interval, firstValueFrom } from 'rxjs';
@@ -82,17 +85,17 @@
 // "The first number is 0"
 ```
 
-<span class="informal">Both functions will return a Promise that rejects if the source Observable errors. The Promise will reject with the same error that the Observable has errored with.</span>
-
-<span class="informal">如果源 Observable 出错，这两个函数都会返回一个拒绝的 Promise。Promise 将以 Observable 错误相同的错误为参数进行拒绝。</span>
+<span class="informal">Both functions will return a Promise that rejects if the source Observable errors. The Promise
+will reject with the same error that the Observable has errored with.</span>
 
 ## Use default value
 
-# 使用默认值
+## 使用默认值
 
-If you don't want Promises created by `lastValueFrom` or `firstValueFrom` to reject with {@link EmptyError} if there were no emissions before completion, you can use the second parameter. The second parameter is expected to be an object with `defaultValue` parameter. The value in the `defaultValue` will be used to resolve a Promise when source Observable completes without emitted values.
-
-如果你不希望在完成前没有发出值的情况下 `lastValueFrom` 或 `firstValueFrom` 创建的 Promise 以 {@link EmptyError} 为参数进行拒绝，则可以使用第二个参数。第二个参数应该是一个带有 `defaultValue` 参数的对象。当源 Observable 完成而没有发出值时，`defaultValue` 中的值将用于解析 Promise。
+If you don't want Promises created by `lastValueFrom` or `firstValueFrom` to reject with {@link EmptyError} if there
+were no emissions before completion, you can use the second parameter. The second parameter is expected to be an object
+with `defaultValue` parameter. The value in the `defaultValue` will be used to resolve a Promise when source Observable
+completes without emitted values.
 
 ```ts
 import { firstValueFrom, EMPTY } from 'rxjs';
@@ -106,9 +109,10 @@
 
 ## Warning
 
-# 警告
+## 警告
 
-Only use `lastValueFrom` function if you _know_ an Observable will eventually complete. The `firstValueFrom` function should be used if you _know_ an Observable will emit at least one value _or_ will eventually complete. If the source Observable does not complete or emit, you will end up with a Promise that is hung up, and potentially all of the state of an async function hanging out in memory. To avoid this situation, look into adding something like {@link timeout}, {@link take}, {@link takeWhile}, or
-{@link takeUntil} amongst others.
-
-仅当你*知道*Observable 最终会完成时才应该使用 `lastValueFrom` 函数。如果你*知道* Observable 将发出至少一个值*或*最终肯定会完成，则应该使用 `firstValueFrom` 函数。如果源 Observable 没有完成或发出值，则你最终会得到一个挂起的 Promise，并且可能所有异步函数的状态都被挂在内存中。为避免这种情况，可以考虑添加 {@link timeout}、{@link take}、{@link takeWhile} 或 {@link takeUntil} 等操作符。
+Only use `lastValueFrom` function if you _know_ an Observable will eventually complete. The `firstValueFrom` function should
+be used if you _know_ an Observable will emit at least one value _or_ will eventually complete. If the source Observable
+does not complete or emit, you will end up with a Promise that is hung up, and potentially all of the state of an async
+function hanging out in memory. To avoid this situation, look into adding something like {@link timeout}, {@link take},
+{@link takeWhile}, or {@link takeUntil} amongst others.