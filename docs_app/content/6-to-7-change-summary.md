--- conflicted
+++ resolved
@@ -1,1333 +1,439 @@
 # RxJS 6.x to 7.x Detailed Change List
 
-# RxJS 6.x 到 7.x 详细变更列表
-
 This document contains a detailed list of changes between RxJS 6.x and RxJS 7.x, presented in the order they can be found when diffing the TypeScript APIs in various module files.
 
-<<<<<<< HEAD
-本文档包含 RxJS 6.x 和 RxJS 7.x 之间更改的详细列表，按照在不同模块文件中区分 TypeScript API 时可以找到的顺序显示。
-
-# module `rxjs`
-
-# 模块 `rxjs`
-
-## Breaking changes
-
-## 重大变化
-
-### AsyncSubject
-=======
 ## module `rxjs`
 
 ### Breaking changes
 
 #### AsyncSubject
->>>>>>> 54da6c1b
-
-### AsyncSubject(异步主体)
 
 - `_subscribe` method is no longer `public` and is now `protected`.
-
-  `_subscribe` 方法不再是 `public` 的，现在是 `protected` 的。
-
 - no longer has its own implementation of the `error` method inherited from `Subject`.
 
-<<<<<<< HEAD
-  不再有自己的、从 `Subject` 继承来的 `error` 方法的实现。
-
-### BehaviorSubject
-=======
 #### BehaviorSubject
->>>>>>> 54da6c1b
-
-### BehaviorSubject(行为主体)
 
 - `_subscribe` method is no longer `public` and is now `protected`.
-
-  `_subscribe` 方法不再是 `public` 的，现在是 `protected` 的。
-
 - `value` property is a getter `get value()` instead of `readonly value`, and can no longer be forcibly set.
 
-<<<<<<< HEAD
-  `value` 属性是 getter `get value()` 而不是 `readonly value`，不能再强制设置。
-
-### bindCallback
-=======
 #### bindCallback
->>>>>>> 54da6c1b
-
-### bindCallback(绑定回调)
-
-- Generic signatures have changed. Do not explicitly pass generics.
-
-<<<<<<< HEAD
-  泛型签名已更改。不再显式传递泛型。
-
-### combineLatest
-=======
+
+- Generic signatures have changed. Do not explicitly pass generics.
+
 #### combineLatest
->>>>>>> 54da6c1b
-
-### combineLatest(组合最新的)
-
-- Generic signatures have changed. Do not explicitly pass generics.
-
-<<<<<<< HEAD
-  泛型签名已更改。不再显式传递泛型。
-
-### concat
-=======
+
+- Generic signatures have changed. Do not explicitly pass generics.
+
 #### concat
->>>>>>> 54da6c1b
-
-### concat(串联)
-
-- Generic signatures have changed. Do not explicitly pass generics.
-
-<<<<<<< HEAD
-  泛型签名已更改。不再显式传递泛型。
-
-### ConnectableObservable
-=======
+
+- Generic signatures have changed. Do not explicitly pass generics.
+
 #### ConnectableObservable
->>>>>>> 54da6c1b
-
-### ConnectableObservable(可连接的 Observable)
 
 - `_isComplete` is no longer a property.
-
-  `_isComplete` 不再是一个属性。
-
 - `_subscribe` method is no longer `public` and is now `protected`.
 
-<<<<<<< HEAD
-  `_subscribe` 方法不再是 `public` 的，现在是 `protected` 的。
-
-### defer
-=======
 #### defer
->>>>>>> 54da6c1b
-
-### defer(推迟)
 
 - Generic argument no longer extends `void`.
-
-  通用参数不再扩展 `void`。
-
 - `defer` no longer allows factories to return void or undefined. All factories passed to `defer` must return a proper `ObservableInput`, such as `Observable`, `Promise`, et al. To get the same behavior as you may have relied on previously, `return EMPTY` or `return of()` from the factory.
 
-<<<<<<< HEAD
-  `defer` 不再允许工厂返回 void 或 undefined。所有传递给 `defer` 的工厂都必须返回一个适当的 `ObservableInput`，例如 `Observable`、`Promise` 等。要获得与你之前可能依赖的相同行为，请从工厂 `return EMPTY` 或 `return of()`。
-
-### forkJoin
-=======
 #### forkJoin
->>>>>>> 54da6c1b
-
-### forkJoin(分叉加入)
-
-- Generic signatures have changed. Do not explicitly pass generics.
-
-<<<<<<< HEAD
-  泛型签名已更改。不再显式传递泛型。
-
-### fromEvent
-=======
+
+- Generic signatures have changed. Do not explicitly pass generics.
+
 #### fromEvent
->>>>>>> 54da6c1b
-
-### fromEvent(从事件)
 
 - The `fromEvent` signatures have been changed and there are now separate signatures for each type of target - DOM, Node, jQuery, etc. That means that an attempt to pass options - like `{ once: true }` - to a target that does not support an options argument will result in a TypeScript error.
 
-<<<<<<< HEAD
-  `fromEvent` 签名已更改，现在每种类型的目标（DOM、Node、jQuery 等）都有单独的签名。这意味着尝试将选项（例如 `{ once: true }`）传递给不支持 options 参数将导致 TypeScript 错误。
-
-### GroupedObservable
-=======
 #### GroupedObservable
->>>>>>> 54da6c1b
-
-### GroupedObservable(已分组的 Observable)
 
 - No longer publicly exposes `_subscribe`
-
-  不再公开暴露 `_subscribe`
-
 - `key` properly is `readonly`.
-
-  正确的 `key` 是 `readonly` 的。
-
 - No longer publicly exposes `constructor`.
 
-<<<<<<< HEAD
-  不再公开公开 `constructor`。
-
-### iif
-=======
 #### iif
->>>>>>> 54da6c1b
-
-### iif(如果)
-
-- Generic signatures have changed. Do not explicitly pass generics.
-
-  泛型签名已更改。不再显式传递泛型。
-
+
+- Generic signatures have changed. Do not explicitly pass generics.
 - `iif` will no longer allow result arguments that are `undefined`. This was a bad call pattern that was likely an error in most cases. If for some reason you are relying on this behavior, simply substitute `EMPTY` in place of the `undefined` argument. This ensures that the behavior was intentional and desired, rather than the result of an accidental `undefined` argument.
 
-<<<<<<< HEAD
-  `iif` 将不再允许 `undefined` 的结果参数。这是一个糟糕的调用模式，在大多数情况下可能是一个错误。如果由于某种原因你依赖这种行为，只需用 `EMPTY` 代替 `undefined` 参数。这确保了行为是有意的和期望的，而不是意外 `undefined` 参数的结果。
-
-### isObservable
-=======
 #### isObservable
->>>>>>> 54da6c1b
-
-### isObservable(是 Observable)
 
 - No longer has a generic and returns `Observable<unknown>`, you must cast the result.
 
-<<<<<<< HEAD
-  不再具有泛型并返回 `Observable<unknown>`，你必须转换结果。
-
-### merge
-=======
 #### merge
->>>>>>> 54da6c1b
-
-### merge(合并)
-
-- Generic signatures have changed. Do not explicitly pass generics.
-
-<<<<<<< HEAD
-  泛型签名已更改。不再显式传递泛型。
-
-### Notification
-=======
+
+- Generic signatures have changed. Do not explicitly pass generics.
+
 #### Notification
->>>>>>> 54da6c1b
-
-### Notification(通知)
 
 - The `error` property is now `readonly`.
-
-  `error` 属性现在是 `readonly`。
-
 - The `hasValue` property is now `readonly`.
-
-  `hasValue` 属性现在是 `readonly` 的。
-
 - The `kind` property is now `readonly`.
-
-  `kind` 属性现在是 `readonly`。
-
 - The `value` property is now `readonly` and may be `undefined`.
-
-  `value` 属性现在是 `readonly` 的并且可能是 `undefined`。
-
 - `constructor` signature now only allows valid construction. For example `new Notification('C', 'some_value')` will be an error in TypeScript.
 
-<<<<<<< HEAD
-  `constructor` 签名现在只允许有效构造。例如 `new Notification('C', 'some_value')` 在 TypeScript 中将是一个错误。
-
-### Observable
-=======
 #### Observable
->>>>>>> 54da6c1b
-
-### Observable( Observable)
 
 - `_isScalar` property removed.
-
-  `_isScalar` 属性已删除。
-
 - `_subscribe` method is no longer `public` and is now marked `@internal`.
-
-  `_subscribe` 方法不再 `public`，现在标记为 `@internal`。
-
 - `_trySubscribe` method is no longer `public` and is now `@internal`.
-
-  `_trySubscribe` 方法不再 `public`，现在是 `@internal`。
-
 - `pipe` method calls with `9` or more arguments will now return `Observable<unknown>` rather than `Observable<{}>`.
-<<<<<<< HEAD
-
-  具有 `9` 或更多参数的 `pipe` 方法调用现在将返回 `Observable<unknown>` 而不是 `Observable<{}>`。
-
-- `toPromise` method now correctly returns `Promise<T | undefined>` instead of `Promise<T>`. This a correction without a runtime change, because if the observable does not emit a value before completion, the promise will resolve with `undefined`.
-
-  `toPromise` 方法现在可以正确返回 `Promise<T | undefined>` 而不是 `Promise<T>`。这是一个没有运行时更改的更正，因为如果 observable 在完成之前没有发出值，则 promise 将解析为 `undefined`。
-
-=======
 - `toPromise` method now correctly returns `Promise<T | undefined>` instead of `Promise<T>`. This is a correction without a runtime change, because if the observable does not emit a value before completion, the promise will resolve with `undefined`.
->>>>>>> 54da6c1b
 - `static if` and `static throw` properties are no longer defined. They were unused in version 6.
-
-  不再定义 `static if` 和 `static throw` 属性。它们在版本 6 中未使用。
-
 - `lift`, `source`, and `operator` properties are still **deprecated**, and should not be used. They are implementation details, and will very likely be renamed or missing in version 8.
 
-<<<<<<< HEAD
-  `lift`、`source` 和 `operator` 属性仍然**不推荐使用**，不应使用。它们是实现细节，很可能在版本 8 中被重命名或丢失。
-
-### of
-=======
 #### of
->>>>>>> 54da6c1b
-
-### of(对...包装成)
-
-- Generic signatures have changed. Do not explicitly pass generics.
-
-<<<<<<< HEAD
-  泛型签名已更改。不再显式传递泛型。
-
-### onErrorResumeNext
-
-- Generic signatures have changed. Do not explicitly pass generics.
-
-  泛型签名已更改。不再显式传递泛型。
-
-### pairs
-=======
+
+- Generic signatures have changed. Do not explicitly pass generics.
+
 #### onErrorResumeNext
 
 - Generic signatures have changed. Do not explicitly pass generics.
 
 #### pairs
->>>>>>> 54da6c1b
-
-### pairs(配对)
-
-- Generic signatures have changed. Do not explicitly pass generics.
-
-  泛型签名已更改。不再显式传递泛型。
-
+
+- Generic signatures have changed. Do not explicitly pass generics.
 - `pairs` will no longer function in IE without a polyfill for `Object.entries`. `pairs` itself is also deprecated in favor of users just using `from(Object.entries(obj))`.
 
-<<<<<<< HEAD
-  如果没有 `Object.entries` 的 polyfill，`pairs` 将不再在 IE 中起作用。`pairs` 本身也被弃用，有利于仅使用 `from(Object.entries(obj))` 的用户。
-
-### partition
-=======
 #### partition
->>>>>>> 54da6c1b
-
-### partition(划分)
-
-- Generic signatures have changed. Do not explicitly pass generics.
-
-<<<<<<< HEAD
-  泛型签名已更改。不再显式传递泛型。
-
-### pipe
-=======
+
+- Generic signatures have changed. Do not explicitly pass generics.
+
 #### pipe
->>>>>>> 54da6c1b
-
-### pipe(管道)
 
 - Calls with `9` or more arguments will now return `(arg: A) => unknown` rather than `(arg: A) => {}`.
 
-<<<<<<< HEAD
-  带有 `9` 或更多参数的调用现在将返回 `(arg: A) => unknown` 而不是 `(arg: A) => {}`。
-
-### race
-=======
 #### race
->>>>>>> 54da6c1b
-
-### race(竞速)
-
-- Generic signatures have changed. Do not explicitly pass generics.
-
-  泛型签名已更改。不再显式传递泛型。
-
+
+- Generic signatures have changed. Do not explicitly pass generics.
 - `race` will no longer subscribe to subsequent observables if a provided source synchronously errors or completes. This means side effects that might have occurred during subscription in those rare cases will no longer occur.
 
-<<<<<<< HEAD
-  如果提供的源同步出错或完成，`race` 将不再订阅后续的 observables。这意味着在极少数情况下订阅期间可能发生的副作用将不再发生。
-
-### ReplaySubject
-=======
 #### ReplaySubject
->>>>>>> 54da6c1b
-
-### ReplaySubject(重播主体)
 
 - `_getNow` method has been removed.
-
-  `_getNow` 方法已被删除。
-
 - `_subscribe` method is no longer `public` and is now `protected`.
 
-<<<<<<< HEAD
-  `_subscribe` 方法不再是 `public` 的，现在是 `protected` 的。
-
-### Subscribable
-=======
 #### Subscribable
->>>>>>> 54da6c1b
-
-### Subscribable(可订阅的)
 
 - `subscribe` will accept `Partial<Observer<T>>` now. All overloads with functions as arguments have been removed. This is because `Subscribable` is intended to map to the basic observable contract from the TC39 proposal and the the return type of a call to `[Symbol.observable]()`.
 
-<<<<<<< HEAD
-  `subscribe` 现在将接受 `Partial<Observer<T>>`。所有以函数作为参数的重载都已被删除。这是因为 `Subscribable` 旨在映射到 TC39 提案中的基本可观察合约和对 `[Symbol.observable]()` 的调用的返回类型。
-
-### SubscribableOrPromise
-=======
 #### SubscribableOrPromise
->>>>>>> 54da6c1b
-
-### SubscribableOrPromise(可订阅者或 Promise)
 
 - See notes on `Subscribable` above.
 
-<<<<<<< HEAD
-  请参阅上面关于 `Subscribable` 的注释。
-
-### Subscriber
-=======
 #### Subscriber
->>>>>>> 54da6c1b
-
-### Subscriber(订阅者)
 
 - `destination` property must now be a `Subscriber` or full `Observer`.
-
-  `destination` 属性现在必须是 `Subscriber` 或完整的 `Observer`。
-
 - `syncErrorThrowable` property has been removed.
-
-  `syncErrorThrowable` 属性已被移除。
-
 - `syncErrorThrown` property has been removed.
-
-  `syncErrorThrown` 属性已被删除。
-
 - `syncErrorValue` property has been removed.
-
-  `syncErrorValue` 属性已被删除。
-
 - `_unsubscribeAndRecycle` method has been removed.
 
-<<<<<<< HEAD
-  `_unsubscribeAndRecycle` 方法已被删除。
-
-### Subscription
-=======
 #### Subscription
->>>>>>> 54da6c1b
-
-### Subscription(订阅)
 
 - `_parentOrParents` property has been removed.
-
-  `_parentOrParents` 属性已被删除。
-
-- `add` method returns `void` and no longer returns a `Subscription`. Returning `Subscription` was an old behavior from the early days of version 5. If you add a function to a subscription (i.e. `subscription.add(fn)`), you can remove that function directly by calling `remove` with the same function instance. (i.e. `subscription.remove(fn)`). Previously, you needed to get the returned `Subscription` object and pass _that_ to `remove`. In version 6 and lower, the `Subscription` returned by calling `add` with
-  another `Subscription` was always the same subscription you passed in. (meaning `subscription.add(subs1).add(subs2)` was an antipattern and the same as `subscription.add(subs1); subs1.add(subs2);`.
-
-  `add` 方法返回 `void` 并且不再返回 `Subscription`。返回 `Subscription` 是版本 5 早期的一个旧行为。如果你向订阅添加一个函数（即 `subscription.add(fn)`），你可以通过使用相同的函数实例调用 `remove` 直接删除该函数。（即 `subscription.remove(fn)`）。以前，你需要获取返回的 `Subscription` 对象并将*其传递*给 `remove`。在版本 6 及更低版本中，使用另一个 `Subscription` 调用 `add` 返回的 `Subscription` 始终与你传入的订阅相同。（意味着 `subscription.add(subs1).add(subs2)` 是一个反模式，与 `subscription.add(subs1); subs1.add(subs2);` .
+- `add` method returns `void` and no longer returns a `Subscription`. Returning `Subscription` was an old behavior from the early days of version 5. If you add a function to a subscription (i.e. `subscription.add(fn)`), you can remove that function directly by calling `remove` with the same function instance. (i.e. `subscription.remove(fn)`). Previously, you needed to get the returned `Subscription` object and pass _that_ to `remove`. In version 6 and lower, the `Subscription` returned by calling `add` with another `Subscription` was always the same subscription you passed in. (meaning `subscription.add(subs1).add(subs2)` was an antipattern and the same as `subscription.add(subs1); subs1.add(subs2);`.
 
 #### VirtualAction
 
-### VirtualAction(虚拟动作)
-
 - The static `sortActions` method has been removed.
 
-<<<<<<< HEAD
-  静态 `sortActions` 方法已被删除。
-
-### zip
-=======
 #### zip
->>>>>>> 54da6c1b
-
-### zip(拉合)
-
-- Generic signatures have changed. Do not explicitly pass generics.
-
-  泛型签名已更改。不再显式传递泛型。
-
+
+- Generic signatures have changed. Do not explicitly pass generics.
 - Zipping a single array will now have a different result. This is an extreme corner-case, because it is very unlikely that anyone would want to zip an array with nothing at all. The workaround would be to wrap the array in another array `zip([[1,2,3]])`. But again, that's pretty weird.
 
-  压缩单个数组现在会有不同的结果。这是一个极端的极端情况，因为任何人都不太可能想要一无所有地压缩一个数组。解决方法是将数组包装在另一个数组 `zip([[1,2,3]])` 中。但同样，这很奇怪。
-
 ---
 
 ### New Features
 
-<<<<<<< HEAD
-## 新特性
-
-### animationFrames
-=======
 #### animationFrames
->>>>>>> 54da6c1b
-
-### animationFrames(动画帧)
 
 - A new method for creating a stream of animation frames. Each event will carry with it a high-resolution timestamp, and an elapsed time since observation was started.
 
-<<<<<<< HEAD
-  一种创建动画帧流的新方法。每个事件都将带有一个高分辨率的时间戳，以及自观察开始以来经过的时间。
-
-### config
-
-### config(配置)
-
-#### onUnhandledError
+#### config
+
+##### onUnhandledError
 
 - A handler for dealing with errors that make it all the way down to the "end" of the observation chain when there is no error handler in the observer. Useful for doing things like logging unhandled errors in RxJS observable chains.
 
-  当 Observer 中没有错误处理器时，用于处理一直到观察链“末端”的错误的处理器。对于在 RxJS 可观察链中记录未处理的错误等事情很有用。
-
-#### onStoppedNotification
+##### onStoppedNotification
 
 - A handler for edge cases where a subscriber within RxJS is notified after it has already "stopped", that is, a point in time where it has received an error or complete, but hasn't yet finalized. This is mostly useful for logging purposes.
 
-  边缘情况的处理器，其中 RxJS 中的订阅者在它已经“停止”之后得到通知，即它收到出错或完成但尚未完成的时间点。这主要用于记录目的。
-
-#### useDeprecatedNextContext
+##### useDeprecatedNextContext
 
 - In RxJS 6, a little used feature allowed users to access the `subscriber` directly as `this` within a call to the `next` handler. The problem with this is it incurred heavy performance penalties. That behavior has been changed (because it wasn't really documented and it was barely ever used) to not change the `this` context of any user-provided subscription handlers. If you need to get that feature back, you can switch it on with this flag. Note this behavior will be removed completely in version 8.
 
-  在 RxJS 6 中，一个很少使用的功能允许用户在调用 `this` `next` 处理器时直接访问 `subscriber` 者。这样做的问题是它招致了严重的性能损失。该行为已更改（因为它没有真正记录并且几乎从未使用过）以不更改任何用户提供的订阅处理器的 `this` 上下文。如果你需要恢复该功能，可以使用此标志打开它。请注意，此行为将在版本 8 中完全删除。
-
-### connectable
-=======
-#### config
-
-##### onUnhandledError
-
-- A handler for dealing with errors that make it all the way down to the "end" of the observation chain when there is no error handler in the observer. Useful for doing things like logging unhandled errors in RxJS observable chains.
-
-##### onStoppedNotification
-
-- A handler for edge cases where a subscriber within RxJS is notified after it has already "stopped", that is, a point in time where it has received an error or complete, but hasn't yet finalized. This is mostly useful for logging purposes.
-
-##### useDeprecatedNextContext
-
-- In RxJS 6, a little used feature allowed users to access the `subscriber` directly as `this` within a call to the `next` handler. The problem with this is it incurred heavy performance penalties. That behavior has been changed (because it wasn't really documented and it was barely ever used) to not change the `this` context of any user-provided subscription handlers. If you need to get that feature back, you can switch it on with this flag. Note this behavior will be removed completely in version 8.
-
 #### connectable
->>>>>>> 54da6c1b
-
-### connectable(可连接的)
 
 - This is the new means for creating a `ConnectableObservable`, and really is a replacement for non-selector usage of `multicast` and `publish` variants. Simply pass your source observable to `connectable` with the `Subject` you'd like to connect through.
 
-<<<<<<< HEAD
-  这是创建 `ConnectableObservable` 的新方法，实际上是对 `multicast` 和 `publish` 变体的非选择器使用的替代。只需将你的源 observable 传递给你想要 `connectable` 的 `Subject` 即可连接。
-
-### firstValueFrom
-=======
 #### firstValueFrom
->>>>>>> 54da6c1b
-
-### firstValueFrom(第一个值来自)
 
 - A better, more tree-shakable replacement for `toPromise()` (which is now deprecated). This function allows the user to convert any `Observable` in to a `Promise` that will resolve when the source observable emits its first value. If the source observable closes without emitting a value, the returned promise will reject with an `EmptyError`, or it will resolve with a configured `defaultValue`. For more information, see the [deprecation guide](/deprecations/to-promise).
 
-<<<<<<< HEAD
-  `toPromise()` 的更好、更可摇树的替代品（现已弃用）。此函数允许用户将任何 `Observable` 转换为 `Promise`，该 Promise 将在源 observable 发出其第一个值时解析。如果源 observable 在没有发出值的情况下关闭，则返回的 Promise 将拒绝并返回 `EmptyError`，或者它将使用配置的 `defaultValue` 解析。有关详细信息，请参阅[弃用指南](/deprecations/to-promise)。
-
-### lastValueFrom
-=======
 #### lastValueFrom
->>>>>>> 54da6c1b
-
-### lastValueFrom(来自...的最后一个值)
 
 - A better, more tree-shakable replacement for `toPromise()` (which is now deprecated). This function allows the user to convert any `Observable` in to a `Promise` that will resolve when the source observable emits the last value. If the source observable closes without emitting a value, the returned promise will reject with an `EmptyError`, or it will resolve with a configured `defaultValue`. For more information, see the [deprecation guide](/deprecations/to-promise).
 
-<<<<<<< HEAD
-  `toPromise()` 的更好、更可摇树的替代品（现已弃用）。此函数允许用户将任何 `Observable` 转换为 `Promise`，该 Promise 将在源 observable 发出最后一个值时解析。如果源 observable 在没有发出值的情况下关闭，则返回的 Promise 将拒绝并返回 `EmptyError`，或者它将使用配置的 `defaultValue` 解析。有关详细信息，请参阅[弃用指南](/deprecations/to-promise)。
-
-### ObservableInput
-=======
 #### ObservableInput
->>>>>>> 54da6c1b
-
-### ObservableInput( Observable 的输入)
 
 - This is just a type, but it's important. This type defines the allowed types that can be passed to almost every API within RxJS that accepts an Observable. It has always accepted `Observable`, `Promise`, `Iterable`, and `ArrayLike`. Now it will also accept `AsyncIterable` and `ReadableStream`.
 
-<<<<<<< HEAD
-  这只是一种类型，但它很重要。这种类型定义了可以传递给 RxJS 中几乎所有接受 Observable 的 API 的允许类型。它一直接受 `Observable`、`Promise`、`Iterable` 和 `ArrayLike`。现在它也将接受 `AsyncIterable` 和 `ReadableStream`。
-
-#### AsyncIterable
-=======
 ##### AsyncIterable
->>>>>>> 54da6c1b
-
-#### AsyncIterable(异步可迭代者)
 
 - `AsyncIterables` such as those defined by `IxJS` or by async generators (`async function*`), may now be passed to any API that accepts an observable, and can be converted to an `Observable` directly using `from`.
 
-<<<<<<< HEAD
-  `AsyncIterables`，例如由 `IxJS` 或异步生成器（`async function*`）定义的那些，现在可以传递给任何接受 observable 的 API，并且可以直接使用 `from` 转换为 `Observable`。
-
-#### ReadableStream
-=======
 ##### ReadableStream
->>>>>>> 54da6c1b
-
-#### ReadableStream(可读流)
 
 - `ReadableStream` such as those returned by `fetch`, et al, can be passed to any API that accepts an observable, and can be converted to `Observable` directly using `from`.
 
-<<<<<<< HEAD
-  `ReadableStream`（例如 `fetch` 等返回的）可以传递给任何接受 observable 的 API，并且可以直接使用 `from` 转换为 `Observable`。
-
-### ReplaySubject
-=======
 #### ReplaySubject
->>>>>>> 54da6c1b
-
-### ReplaySubject(重播主体)
 
 - A [bug was fixed](https://github.com/ReactiveX/rxjs/pull/5696) that prevented a completed or errored `ReplaySubject` from accumulating values in its buffer when resubscribed to another source. This breaks some uses - like [this StackOverflow answer](https://stackoverflow.com/a/54957061) - that depended upon the buggy behavior.
 
-<<<<<<< HEAD
-  [修复了一个错误，](https://github.com/ReactiveX/rxjs/pull/5696)该错误会阻止已完成或错误的 `ReplaySubject` 在重新订阅另一个源时在其缓冲区中累积值。这打破了一些依赖于错误行为的用途——比如[这个 StackOverflow 答案](https://stackoverflow.com/a/54957061)。
-
-### Subscription
-=======
 #### Subscription
->>>>>>> 54da6c1b
-
-### Subscription(订阅)
 
 - Now allows adding and removing of functions directly via `add` and `remove` methods.
 
-<<<<<<< HEAD
-  现在允许通过 `add` 和 `remove` 方法直接添加和删除函数。
-
-### throwError
-=======
 #### throwError
->>>>>>> 54da6c1b
-
-### throwError(抛出错误)
 
 - Now accepts an `errorFactory` of `() => any` to defer the creation of the error until the time it will be emitted. It is recommended to use this method, as Errors created in most popular JavaScript runtimes will retain all values in the current scope for debugging purposes.
 
-<<<<<<< HEAD
-  现在接受 `() => any` 的 `errorFactory` 以将错误的创建推迟到它发出的时间。建议使用此方法，因为在大多数流行的 JavaScript 运行时中创建的错误将保留当前范围内的所有值以进行调试。
-
-# module `rxjs/operators`
-
-# 模块 `rxjs/operators`
-
-## Breaking Changes
-
-## 重大变化
-
-### audit
-=======
 ## module `rxjs/operators`
 
 ### Breaking Changes
 
 #### audit
->>>>>>> 54da6c1b
-
-### audit(审计)
 
 - The observable returned by the `audit` operator's duration selector must emit a next notification to end the duration. Complete notifications no longer end the duration.
-
-  `audit` 操作符的持续时间选择器返回的 Observable 必须发出下一个通知以结束持续时间。complete 通知不再结束持续时间。
-
 - `audit` now emits the last value from the source when the source completes. Previously, `audit` would mirror the completion without emitting the value.
 
-<<<<<<< HEAD
-  `audit` 现在在源完成时从源发出最后一个值。以前，`audit` 会镜像完成而不发出值。
-
-### auditTime
-=======
 #### auditTime
->>>>>>> 54da6c1b
-
-### auditTime(审计时间)
 
 - `auditTime` now emits the last value from the source when the source completes, after the audit duration elapses. Previously, `auditTime` would mirror the completion without emitting the value and without waiting for the audit duration to elapse.
 
-<<<<<<< HEAD
-  在审计持续时间过去后，`auditTime` 现在在源完成时从源发出最后一个值。以前，`auditTime` 会镜像完成而不发出值，也不需要等待审计持续时间过去。
-
-### buffer
-=======
 #### buffer
->>>>>>> 54da6c1b
-
-### buffer(缓冲)
 
 - `buffer` now subscribes to the source observable before it subscribes to the closing notifier. Previously, it subscribed to the closing notifier first.
-
-  `buffer` 现在在订阅关闭通知器之前订阅源 observable。以前，它首先订阅关闭通知器。
-
 - Final buffered values will now always be emitted. To get the same behavior as the previous release, you can use `endWith` and `skipLast(1)`, like so: `source$.pipe(buffer(notifier$.pipe(endWith(true))), skipLast(1))`
-
-  现在将始终发出最终缓冲值。要获得与先前版本相同的行为，你可以使用 `endWith` 和 `skipLast(1)`，如下所示： `source$.pipe(buffer(notifier$.pipe(endWith(true))), skipLast(1))`
-
 - `closingNotifier` completion no longer completes the result of `buffer`. If that is truly a desired behavior, then you should use `takeUntil`. Something like: `source$.pipe(buffer(notifier$), takeUntil(notifier$.pipe(ignoreElements(), endWith(true))))`, where `notifier$` is multicast, although there are many ways to compose this behavior.
 
-<<<<<<< HEAD
-  `closingNotifier` 完成不再完成 `buffer` 的结果。如果这确实是一种理想的行为，那么你应该使用 `takeUntil`。类似于： `source$.pipe(buffer(notifier$), takeUntil(notifier$.pipe(ignoreElements(), endWith(true))))`，其中 `notifier$` 是多播，尽管有很多方法可以构成这种行为。
-
-### bufferToggle
-=======
 #### bufferToggle
->>>>>>> 54da6c1b
-
-### bufferToggle(缓冲区切换)
 
 - The observable returned by the `bufferToggle` operator's closing selector must emit a next notification to close the buffer. Complete notifications no longer close the buffer.
 
-<<<<<<< HEAD
-  `bufferToggle` 操作符的关闭选择器返回的 observable 必须发出下一个通知来关闭缓冲区。complete 通知不再关闭缓冲区。
-
-### bufferWhen
-=======
 #### bufferWhen
->>>>>>> 54da6c1b
-
-### bufferWhen(当...时缓冲)
 
 - The observable returned by the `bufferWhen` operator's closing selector must emit a next notification to close the buffer. Complete notifications no longer close the buffer.
 
-<<<<<<< HEAD
-  `bufferWhen` 操作符的关闭选择器返回的 observable 必须发出下一个通知来关闭缓冲区。complete 通知不再关闭缓冲区。
-
-### combineLatest
-=======
 #### combineLatest
->>>>>>> 54da6c1b
-
-### combineLatest(组合最新的)
-
-- Generic signatures have changed. Do not explicitly pass generics.
-
-<<<<<<< HEAD
-  泛型签名已更改。不再显式传递泛型。
-
-### concat
-=======
+
+- Generic signatures have changed. Do not explicitly pass generics.
+
 #### concat
->>>>>>> 54da6c1b
-
-### concat(串联)
-
-- Generic signatures have changed. Do not explicitly pass generics.
-
-  泛型签名已更改。不再显式传递泛型。
-
+
+- Generic signatures have changed. Do not explicitly pass generics.
 - Still deprecated, use the new `concatWith`.
 
-<<<<<<< HEAD
-  仍然不推荐使用，请使用新的 `concatWith`。
-
-### concatAll
-=======
 #### concatAll
->>>>>>> 54da6c1b
-
-### concatAll(串联所有)
-
-- Generic signatures have changed. Do not explicitly pass generics.
-
-<<<<<<< HEAD
-  泛型签名已更改。不再显式传递泛型。
-
-### concatMapTo
-=======
+
+- Generic signatures have changed. Do not explicitly pass generics.
+
 #### concatMapTo
->>>>>>> 54da6c1b
-
-### concatMapTo(串联映射为)
-
-- Generic signatures have changed. Do not explicitly pass generics.
-
-<<<<<<< HEAD
-  泛型签名已更改。不再显式传递泛型。
-
-### count
-=======
+
+- Generic signatures have changed. Do not explicitly pass generics.
+
 #### count
->>>>>>> 54da6c1b
-
-### count(计数)
 
 - No longer passes `source` observable as a third argument to the predicate. That feature was rarely used, and of limited value. The workaround is to simply close over the source inside of the function if you need to access it in there.
 
-<<<<<<< HEAD
-  不能再将 `source` observable 作为第三个参数传递给谓词。该功能很少使用，并且价值有限。解决方法是如果你需要在其中访问它，请简单地关闭函数内部的源。
-
-### debounce
-=======
 #### debounce
->>>>>>> 54da6c1b
-
-### debounce(防抖)
 
 - The observable returned by the `debounce` operator's duration selector must emit a next notification to end the duration. Complete notifications no longer end the duration.
 
-<<<<<<< HEAD
-  `debounce` 操作符的持续时间选择器返回的 observable 必须发出下一个通知以结束持续时间。complete 通知不再结束持续时间。
-
-### debounceTime
-=======
 #### debounceTime
->>>>>>> 54da6c1b
-
-### debounceTime(按时间防抖)
 
 - The `debounceTime` implementation is more efficient and no longer schedules an action for each received next notification. However, because the implementation now uses the scheduler's concept of time, any tests using Jasmine's `clock` will need to ensure that [`jasmine.clock().mockDate()`](https://jasmine.github.io/api/edge/Clock.html#mockDate) is called after `jasmine.clock().install()` - because Jasmine does not mock `Date.now()` by default.
 
-<<<<<<< HEAD
-  `debounceTime` 的实现更高效，不再为每个收到的下一个通知安排一个操作。不过，因为现在的实现使用了调度器的时间概念，所以任何使用 Jasmine `clock` 的测试都需要确保 [`jasmine.clock().mockDate()`](https://jasmine.github.io/api/edge/Clock.html#mockDate) 是在 `jasmine.clock().install()` 之后调用的 - 因为默认情况下 Jasmine 不会模拟 `Date.now()`。
-
-### defaultIfEmpty
-=======
 #### defaultIfEmpty
->>>>>>> 54da6c1b
-
-### defaultIfEmpty(如果为空则默认)
-
-- Generic signatures have changed. Do not explicitly pass generics.
-
-  泛型签名已更改。不再显式传递泛型。
-
+
+- Generic signatures have changed. Do not explicitly pass generics.
 - `defaultIfEmpty` requires a value be passed. Will no longer convert `undefined` to `null` for no good reason.
 
-<<<<<<< HEAD
-  `defaultIfEmpty` 需要传递一个值。不会再无缘无故地将 `undefined` 转换为 `null`。
-
-### delayWhen
-=======
 #### delayWhen
->>>>>>> 54da6c1b
-
-### delayWhen(当...时延迟)
 
 - `delayWhen` will no longer emit if the duration selector simply completes without a value. Notifiers must notify with a value, not a completion.
 
-<<<<<<< HEAD
-  如果持续时间选择器只是在没有值的情况下就完成了，则 `delayWhen` 将不再发出。通知器必须通知一个值，而不是完成。
-
-### endWith
-=======
 #### endWith
->>>>>>> 54da6c1b
-
-### endWith(以...结束)
-
-- Generic signatures have changed. Do not explicitly pass generics.
-
-<<<<<<< HEAD
-  泛型签名已更改。不再显式传递泛型。
-
-### expand
-=======
+
+- Generic signatures have changed. Do not explicitly pass generics.
+
 #### expand
->>>>>>> 54da6c1b
-
-### expand(展开)
-
-- Generic signatures have changed. Do not explicitly pass generics.
-
-<<<<<<< HEAD
-  泛型签名已更改。不再显式传递泛型。
-
-### finalize
-=======
+
+- Generic signatures have changed. Do not explicitly pass generics.
+
 #### finalize
->>>>>>> 54da6c1b
-
-### finalize(最终处理)
 
 - `finalize` will now unsubscribe from its source _before_ it calls its callback. That means that `finalize` callbacks will run in the order in which they occur in the pipeline: `source.pipe(finalize(() => console.log(1)), finalize(() => console.log(2)))` will log `1` and then `2`. Previously, callbacks were called in the reverse order.
 
-<<<<<<< HEAD
-  `finalize` 现在将在调用其回调*之前*退订其来源。这意味着 `finalize` 回调将按照它们在管道中出现的顺序运行： `source.pipe(finalize(() => console.log(1)), finalize(() => console.log(2)))` 将记录 `1` 然后 `2`。在以前的版本中，回调是按相反的顺序调用的。
-
-### map
-=======
 #### map
->>>>>>> 54da6c1b
-
-### map(映射)
 
 - `thisArg` will now default to `undefined`. The previous default of `MapSubscriber` never made any sense. This will only affect code that calls map with a `function` and references `this` like so: `source.pipe(map(function () { console.log(this); }))`. There wasn't anything useful about doing this, so the breakage is expected to be very minimal. If anything we're no longer leaking an implementation detail.
 
-<<<<<<< HEAD
-  `thisArg` 现在将默认为 `undefined`。`MapSubscriber` 以前的默认设置从来没有任何意义。这只会影响那些使用 `function` 调用 map，并像这样引用 `this` 的代码： `source.pipe(map(function () { console.log(this); }))`。这样做没有任何用处，因此预期的破坏将非常小。如果有的话，那就我们吸取了教训，以后不会再泄露实现细节。
-
-### merge
-=======
 #### merge
->>>>>>> 54da6c1b
-
-### merge(合并)
-
-- Generic signatures have changed. Do not explicitly pass generics.
-
-  泛型签名已更改。不再显式传递泛型。
-
+
+- Generic signatures have changed. Do not explicitly pass generics.
 - Still deprecated, use the new `mergeWith`.
 
-<<<<<<< HEAD
-  仍然不推荐使用，请使用新的 `mergeWith`。
-
-### mergeAll
-=======
 #### mergeAll
->>>>>>> 54da6c1b
-
-### mergeAll(合并所有)
-
-- Generic signatures have changed. Do not explicitly pass generics.
-
-<<<<<<< HEAD
-  泛型签名已更改。不再显式传递泛型。
-
-### mergeScan
-=======
+
+- Generic signatures have changed. Do not explicitly pass generics.
+
 #### mergeScan
->>>>>>> 54da6c1b
-
-### mergeScan(合并扫描)
 
 - `mergeScan` will no longer emit its inner state again upon completion.
 
-<<<<<<< HEAD
-  `mergeScan` 在完成之后将不再发出其内部状态。
-
-### pluck
-=======
 #### pluck
->>>>>>> 54da6c1b
-
-### pluck(抽取)
-
-- Generic signatures have changed. Do not explicitly pass generics.
-
-<<<<<<< HEAD
-  泛型签名已更改。不再显式传递泛型。
-
-### race
-=======
+
+- Generic signatures have changed. Do not explicitly pass generics.
+
 #### race
->>>>>>> 54da6c1b
-
-### race(竞速)
-
-- Generic signatures have changed. Do not explicitly pass generics.
-
-<<<<<<< HEAD
-  泛型签名已更改。不再显式传递泛型。
-
-### reduce
-=======
+
+- Generic signatures have changed. Do not explicitly pass generics.
+
 #### reduce
->>>>>>> 54da6c1b
-
-### reduce(归结)
-
-- Generic signatures have changed. Do not explicitly pass generics.
-
-<<<<<<< HEAD
-  泛型签名已更改。不再显式传递泛型。
-
-### sample
-=======
+
+- Generic signatures have changed. Do not explicitly pass generics.
+
 #### sample
->>>>>>> 54da6c1b
-
-### sample(采样)
 
 - The `sample` operator's notifier observable must emit a next notification to effect a sample. Complete notifications no longer effect a sample.
 
-<<<<<<< HEAD
-  `sample` 操作符的通知器 observable 必须发出 next 通知来影响采样。complete 通知不再影响采样。
-
-### scan
-=======
 #### scan
->>>>>>> 54da6c1b
-
-### scan(扫描)
-
-- Generic signatures have changed. Do not explicitly pass generics.
-
-<<<<<<< HEAD
-  泛型签名已更改。不再显式传递泛型。
-
-### single
-=======
+
+- Generic signatures have changed. Do not explicitly pass generics.
+
 #### single
->>>>>>> 54da6c1b
-
-### single(单值)
 
 - The `single` operator will now throw for scenarios where values coming in are either not present, or do not match the provided predicate. Error types have thrown have also been updated, please check documentation for changes.
 
-<<<<<<< HEAD
-  现在，`single` 操作符将在传入的值不存在或与提供的谓词不匹配的情况下抛出错误。引发的错误类型也已更新，请查看文档以了解更改。
-
-### skipLast
-=======
 #### skipLast
->>>>>>> 54da6c1b
-
-### skipLast(跳过最后)
 
 - `skipLast` will no longer error when passed a negative number, rather it will simply return the source, as though `0` was passed.
 
-<<<<<<< HEAD
-  当传递一个负数时，`skipLast` 将不再出错，而是简单地返回源，就好像传递了 `0`。
-
-### startWith
-=======
 #### startWith
->>>>>>> 54da6c1b
-
-### startWith(从...开始)
-
-- Generic signatures have changed. Do not explicitly pass generics.
-
-<<<<<<< HEAD
-  泛型签名已更改。不再显式传递泛型。
-
-### switchAll
-=======
+
+- Generic signatures have changed. Do not explicitly pass generics.
+
 #### switchAll
->>>>>>> 54da6c1b
-
-### switchAll(全部切换)
-
-- Generic signatures have changed. Do not explicitly pass generics.
-
-<<<<<<< HEAD
-  泛型签名已更改。不再显式传递泛型。
-
-### switchMapTo
-=======
+
+- Generic signatures have changed. Do not explicitly pass generics.
+
 #### switchMapTo
->>>>>>> 54da6c1b
-
-### switchMapTo(切换映射为)
-
-- Generic signatures have changed. Do not explicitly pass generics.
-
-<<<<<<< HEAD
-  泛型签名已更改。不再显式传递泛型。
-
-### take
-=======
+
+- Generic signatures have changed. Do not explicitly pass generics.
+
 #### take
->>>>>>> 54da6c1b
-
-### take(取出)
 
 - `take` and will now throw runtime error for arguments that are negative or NaN, this includes non-TS calls like `take()`.
 
-<<<<<<< HEAD
-  `take` 并且现在将为负数或 NaN 的参数抛出运行时错误，这包括像 `take()` 这样的非 TS 调用。
-
-### takeLast
-=======
 #### takeLast
->>>>>>> 54da6c1b
-
-### takeLast(取出最后)
 
 - `takeLast` now has runtime assertions that throw `TypeError`s for invalid arguments. Calling takeLast without arguments or with an argument that is `NaN` will throw a `TypeError`.
 
-<<<<<<< HEAD
-  `takeLast` 现在有运行时断言，会为无效参数抛出 `TypeError`。不带参数或使用 `NaN` 参数调用 takeLast 将抛出 `TypeError`。
-
-### throttle
-=======
 #### throttle
->>>>>>> 54da6c1b
-
-### throttle(瓶颈)
 
 - The observable returned by the `throttle` operator's duration selector must emit a next notification to end the duration. Complete notifications no longer end the duration.
 
-<<<<<<< HEAD
-  `throttle` 操作符的持续时间选择器返回的 observable 必须发出 next 通知以结束持续时间。complete 通知不再结束持续时间。
-
-### throwError
-=======
 #### throwError
->>>>>>> 54da6c1b
-
-### throwError(抛出错误)
 
 - In an extreme corner case for usage, `throwError` is no longer able to emit a function as an error directly. If you need to push a function as an error, you will have to use the factory function to return the function like so: `throwError(() => functionToEmit)`, in other words `throwError(() => () => console.log('called later'))`.
 
-<<<<<<< HEAD
-  在某种极端用法下，`throwError` 不再能够直接将函数作为错误发出。如果你需要将函数作为错误推送，则必须使用工厂函数来返回函数，如下所示： `throwError(() => functionToEmit)`，换句话说 `throwError(() => () => console.log('called later'))`。
-
-### window
-=======
 #### window
->>>>>>> 54da6c1b
-
-### window(窗口)
 
 - The `windowBoundaries` observable no longer completes the result. It was only ever meant to notify of the window boundary. To get the same behavior as the old behavior, you would need to add an `endWith` and a `skipLast(1)` like so: `source$.pipe(window(notifier$.pipe(endWith(true))), skipLast(1))`.
 
-<<<<<<< HEAD
-  `windowBoundaries` 这个 Observable 不会再完成此结果。它只是用来通知窗口边界。要获得与旧行为相同的行为，你需要添加一个 `endWith` 和一个 `skipLast(1)`，如下所示： `source$.pipe(window(notifier$.pipe(endWith(true))), skipLast(1))` .
-
-### windowToggle
-=======
 #### windowToggle
->>>>>>> 54da6c1b
-
-### windowToggle(窗口切换)
 
 - The observable returned by the `windowToggle` operator's closing selector must emit a next notification to close the window. Complete notifications no longer close the window.
 
-<<<<<<< HEAD
-  `windowToggle` 操作符的关闭选择器返回的 observable 必须发出 next 通知来关闭窗口。complete 通知不再关闭窗口。
-
-### withLatestFrom
-=======
 #### withLatestFrom
->>>>>>> 54da6c1b
-
-### withLatestFrom(与来自...的最新值合成)
-
-- Generic signatures have changed. Do not explicitly pass generics.
-
-<<<<<<< HEAD
-  泛型签名已更改。不再显式传递泛型。
-
-### zip
-=======
+
+- Generic signatures have changed. Do not explicitly pass generics.
+
 #### zip
->>>>>>> 54da6c1b
-
-### zip(拉合)
-
-- Generic signatures have changed. Do not explicitly pass generics.
-
-  泛型签名已更改。不再显式传递泛型。
-
+
+- Generic signatures have changed. Do not explicitly pass generics.
 - Still deprecated, use the new `zipWith`.
-
-  仍然不推荐使用，请使用新的 `zipWith`。
-
-- `zip` operators will no longer iterate provided iterables "as needed", instead the iterables will be treated as push-streams just like they would be everywhere else in RxJS. This means that passing an endless iterable will result in the thread locking up, as it will endlessly try to read from that iterable. This puts us in-line with all other Rx implementations. To work around this, it is probably best to use `map` or some combination of `map` and `zip`. For example, `zip(source$, iterator)` could
-  be `source$.pipe(map(value => [value, iterator.next().value]))`.
-
-  `zip` 操作符将不再“根据需要”迭代所提供的可迭代对象，而是将可迭代对象视为推送流，就像它们在 RxJS 中的其它任何地方一样。这意味着传递一个无限迭代将导致线程锁定，因为它将无休止地尝试从该迭代中读取。这使我们与所有其它 Rx 实现保持一致。要解决此问题，最好使用 `map` 或 `map` 和 `zip` 的某种组合。例如，`zip(source$, iterator)` 要改为 `source$.pipe(map(value => [value, iterator.next().value]))`。
+- `zip` operators will no longer iterate provided iterables "as needed", instead the iterables will be treated as push-streams just like they would be everywhere else in RxJS. This means that passing an endless iterable will result in the thread locking up, as it will endlessly try to read from that iterable. This puts us in-line with all other Rx implementations. To work around this, it is probably best to use `map` or some combination of `map` and `zip`. For example, `zip(source$, iterator)` could be `source$.pipe(map(value => [value, iterator.next().value]))`.
 
 ### New Features
 
-<<<<<<< HEAD
-## 新特性
-
-### connect
-=======
 #### connect
->>>>>>> 54da6c1b
-
-### connect(连接)
 
 - New operator to cover the use cases of `publish` variants that use a `selector`. Wherein the selector allows the user to define multicast behavior prior to connection to the source observable for the multicast.
 
-<<<<<<< HEAD
-  新操作符包含了使用 `selector` 的 `publish` 变体的用例。其中选择器允许用户在连接到多播源 Observer 之前定义多播行为。
-
-### share
-=======
 #### share
->>>>>>> 54da6c1b
-
-### share(共享)
 
 - Added functionality to allow complete configuration of what type of `Subject` is used to multicast, and when that subject is reset.
 
-<<<<<<< HEAD
-  添加了允许完整配置用于多播的 `Subject` 类型以及该主体何时重置的功能。
-
-### timeout
-=======
 #### timeout
->>>>>>> 54da6c1b
-
-### timeout(超时)
 
 - Added more configuration options to `timeout`, so it could be used to timeout just if the first item doesn't arrive quickly enough, or it could be used as a timeout between each item. Users may also pass a `Date` object to define an absolute time for a timeout for the first time to arrive. Adds additional information to the timeout error, and the ability to pass along metadata with the timeout for identification purposes.
 
-<<<<<<< HEAD
-  为 `timeout` 添加了更多配置选项，因此它可以用于仅当第一个条目没能及时抵达时才超时，或者它可以用作各个条目之间的超时。用户还可以传递一个 `Date` 对象来定义第一次抵达超时的绝对时间。将附加信息添加到超时错误中，并能够将元数据与超时一起传递以进行识别。
-
-### zipWith, concatWith, mergeWith, raceWith
+#### zipWith, concatWith, mergeWith, raceWith
 
 - Simply renamed versions of the operators `zip`, `concat`, `merge`, and `race`. So we can deprecate those old names and use the new names without collisions.
 
-  简单地重命名了操作符 `zip`、`concat`、`merge` 和 `race` 的版本。所以我们可以弃用那些旧名称并使用新名称而不会发生冲突。
-
-# module `rxjs/ajax`
-
-# 模块 `rxjs/ajax`
-
-## Breaking Changes
-
-## 重大变化
-
-### ajax
-=======
-#### zipWith, concatWith, mergeWith, raceWith
-
-- Simply renamed versions of the operators `zip`, `concat`, `merge`, and `race`. So we can deprecate those old names and use the new names without collisions.
-
 ## module `rxjs/ajax`
 
 ### Breaking Changes
 
 #### ajax
->>>>>>> 54da6c1b
 
 - `ajax` body serialization will now use default XHR behavior in all cases. If the body is a `Blob`, `ArrayBuffer`, any array buffer view (like a byte sequence, e.g. `Uint8Array`, etc), `FormData`, `URLSearchParams`, `string`, or `ReadableStream`, default handling is use. If the `body` is otherwise `typeof` `"object"`, then it will be converted to JSON via `JSON.stringify`, and the `Content-Type` header will be set to `application/json;charset=utf-8`. All other types will emit an error.
-
-  `ajax` 正文的序列化现在将在所有情况下使用默认的 XHR 行为。如果主体是 `Blob`、`ArrayBuffer`、任何数组缓冲区视图（如字节序列，例如 `Uint8Array` 等）、`FormData`、`URLSearchParams`、`string` 或 `ReadableStream`，则使用默认处理。如果 `body` 是 `typeof` `"object"` 的，那么它将通过 `JSON.stringify` 转换为 JSON，并且 `Content-Type` 标头将设置为 `application/json;charset=utf-8`。所有其它类型都会发出错误。
-
 - The `Content-Type` header passed to `ajax` configuration no longer has any effect on the serialization behavior of the AJAX request.
-
-  传递给 `ajax` 配置的 `Content-Type` 标头不再对 AJAX 请求的序列化行为产生任何影响。
-
 - For TypeScript users, `AjaxRequest` is no longer the type that should be explicitly used to create an `ajax`. It is now `AjaxConfig`, although the two types are compatible, only `AjaxConfig` has `progressSubscriber` and `createXHR`.
-
-  对于 TypeScript 用户，`AjaxRequest` 不能再作为显式创建 `ajax` 的类型。现在要改用 `AjaxConfig`，虽然这两种类型是兼容的，但只有 `AjaxConfig` 有 `progressSubscriber` 和 `createXHR`。
-
 - Ajax implementation drops support for IE10 and lower. This puts us in-line with other implementations and helps clean up code in this area
 
-<<<<<<< HEAD
-  Ajax 实现放弃了对 IE10 及更低版本的支持。这使我们与其它实现保持一致，并有助于清理该区域的代码
-
-### AjaxRequest
-=======
 #### AjaxRequest
->>>>>>> 54da6c1b
-
-### AjaxRequest(Ajax 请求)
 
 - `AjaxRequest` is no longer used to type the configuration argument for calls to `ajax`. The new type is `AjaxConfig`. This was done to disambiguate two very similar types with different use cases. `AjaxRequest` is still there, but properties have changed, and it is used to show what final request information was send as part of an event response.
 
-<<<<<<< HEAD
-  `AjaxRequest` 不再用做调用 `ajax` 的配置参数。新类型是 `AjaxConfig`。这样做是为了消除具有不同用例的两种非常相似的类型。`AjaxRequest` 仍然存在，但属性已更改，它用于显示作为事件响应的一部分而发送的最终请求信息。
-
-## New Features
-
-## 新特性
-
-### AjaxResponse
-=======
 ### New Features
 
 #### AjaxResponse
->>>>>>> 54da6c1b
-
-### AjaxResponse(Ajax 响应)
 
 - Now includes `responseHeaders`.
-
-  现在包括 `responseHeaders`。
-
 - Now includes event `type` and `total` numbers for examining upload and download progress (see `includeUploadProgress` and `includeDownloadProgress`).
 
-<<<<<<< HEAD
-  现在包括用于检查上传和下载进度的事件 `type` 和 `total`（请参阅 `includeUploadProgress` 和 `includeDownloadProgress`）。
-
-### includeUploadProgress
-=======
 #### includeUploadProgress
->>>>>>> 54da6c1b
-
-### includeUploadProgress(包括上传进度)
 
 - A flag to make a request that will include streaming upload progress events in the returned observable.
 
-<<<<<<< HEAD
-  发出请求的标志，该请求将在返回的 observable 中包含流式上传进度事件。
-
-### includeDownloadProgress
-=======
 #### includeDownloadProgress
->>>>>>> 54da6c1b
-
-### includeDownloadProgress(包括下载进度)
 
 - A flag to make a request that will include streaming upload progress events in the returned observable.
 
-<<<<<<< HEAD
-  发出请求的标志，该请求将在返回的 observable 中包含流式下载进度事件。
-
-### queryParams
-=======
 #### queryParams
->>>>>>> 54da6c1b
-
-### queryParams(查询参数)
 
 - Configuration for setting query parameters in the URL of the request to be made.
 
-<<<<<<< HEAD
-  用于在要发出请求的 URL 中如何设置查询参数的配置。
-
-### XSRF (CSRF) additions:
-=======
 #### XSRF (CSRF) additions:
->>>>>>> 54da6c1b
-
-### XSRF (CSRF) 补充：
 
 - `xsrfCookieName` and `xsrfHeaderName` were added for cross-site request forgery prevention capabilities.
 
-<<<<<<< HEAD
-  添加了 `xsrfCookieName` 和 `xsrfHeaderName` 以实现 CSRF 防护功能。
-
-# module `rxjs/fetch`
-=======
 ## module `rxjs/fetch`
->>>>>>> 54da6c1b
-
-# 模块 `rxjs/fetch`
 
 No changes.
 
-<<<<<<< HEAD
-没有变化。
-
-# module `rxjs/testing`
-
-# 模块 `rxjs/testing`
-
-## New Features
-
-## 新特性
-
-### TestScheduler expectObservable().toEqual()
-=======
 ## module `rxjs/testing`
 
 ### New Features
 
 #### TestScheduler expectObservable().toEqual()
->>>>>>> 54da6c1b
-
-- A new means of comparing the equality of to observables. If all emissions are the same, and at the same time, then they are equal. This is primarily useful for refactoring operator chains and making sure that they are equivalent.
-
-  一种比较 Observable 的相等性的新方法。如果所有发出的值都一样，并且同时发生，那么它们就是相等的。这主要用于重构操作符链并确保它们是等价的。+
+- A new means of comparing the equality of to observables. If all emissions are the same, and at the same time, then they are equal. This is primarily useful for refactoring operator chains and making sure that they are equivalent.