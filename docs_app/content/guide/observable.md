--- conflicted
+++ resolved
@@ -4,7 +4,6 @@
 
 Observables are lazy Push collections of multiple values. They fill the missing spot in the following table:
 
-<<<<<<< HEAD
 Observable 是个多值的惰性 Push 集合。他们填补了下表中的缺失点：
 
 |  | Single | Multiple |
@@ -14,12 +13,6 @@
 | **拉** | [`Function`](https://developer.mozilla.org/en-US/docs/Glossary/Function) | [`Iterator`](https://developer.mozilla.org/en-US/docs/Web/JavaScript/Reference/Iteration_protocols) |
 | **Push** | [`Promise`](https://developer.mozilla.org/en-US/docs/Web/JavaScript/Reference/Global_Objects/Promise) | [`Observable`](/api/index/class/Observable) |
 | **推** | [`Promise`](https://developer.mozilla.org/en-US/docs/Web/JavaScript/Reference/Global_Objects/Promise) | [`Observable`](/api/index/class/Observable) |
-=======
-|          | Single                                                                                                | Multiple                                                                                            |
-| -------- | ----------------------------------------------------------------------------------------------------- | --------------------------------------------------------------------------------------------------- |
-| **Pull** | [`Function`](https://developer.mozilla.org/en-US/docs/Glossary/Function)                              | [`Iterator`](https://developer.mozilla.org/en-US/docs/Web/JavaScript/Reference/Iteration_protocols) |
-| **Push** | [`Promise`](https://developer.mozilla.org/en-US/docs/Web/JavaScript/Reference/Global_Objects/Promise) | [`Observable`](/api/index/class/Observable)                                                         |
->>>>>>> c26a9e3b
 
 **Example.** The following is an Observable that pushes the values `1`, `2`, `3` immediately (synchronously) when subscribed, and the value `4` after one second has passed since the subscribe call, then completes:
 
@@ -40,11 +33,8 @@
 ```
 
 To invoke the Observable and see these values, we need to _subscribe_ to it:
-<<<<<<< HEAD
 
 要调用 Observable 并查看这些值，我们需要*订阅*它：
-=======
->>>>>>> c26a9e3b
 
 ```ts
 import { Observable } from 'rxjs';
@@ -90,7 +80,6 @@
 
 ## Pull versus Push
 
-<<<<<<< HEAD
 ## 拉取与推送
 
 _Pull_ and _Push_ are two different protocols that describe how a data _Producer_ can communicate with a data _Consumer_.
@@ -114,22 +103,8 @@
 |  | 生产者 | 消费者 |
 | **Pull** | **Passive:** produces data when requested. | **Active:** decides when data is requested. |
 | **拉取** | **被动：**在请求时产生数据。 | **主动：**决定何时请求数据。 |
-| **Push** | **Active:** produces data at its own pace. | **Passive:** reacts to received data. |
+| **Push** | **Active:** produces data at its own pace. | **Passive:** reacts to received data.       |
 | **推送** | **主动：**按照自己的节奏生成数据。 | **被动：**对接收到的数据做出响应。 |
-=======
-_Pull_ and _Push_ are two different protocols that describe how a data _Producer_ can communicate with a data _Consumer_.
-
-**What is Pull?** In Pull systems, the Consumer determines when it receives data from the data Producer. The Producer itself is unaware of when the data will be delivered to the Consumer.
-
-Every JavaScript Function is a Pull system. The function is a Producer of data, and the code that calls the function is consuming it by "pulling" out a _single_ return value from its call.
-
-ES2015 introduced [generator functions and iterators](https://developer.mozilla.org/en-US/docs/Web/JavaScript/Reference/Statements/function*) (`function*`), another type of Pull system. Code that calls `iterator.next()` is the Consumer, "pulling" out _multiple_ values from the iterator (the Producer).
-
-|          | Producer                                   | Consumer                                    |
-| -------- | ------------------------------------------ | ------------------------------------------- |
-| **Pull** | **Passive:** produces data when requested. | **Active:** decides when data is requested. |
-| **Push** | **Active:** produces data at its own pace. | **Passive:** reacts to received data.       |
->>>>>>> c26a9e3b
 
 **What is Push?** In Push systems, the Producer determines when to send data to the Consumer. The Consumer is unaware of when it will receive that data.
 
@@ -165,15 +140,11 @@
 
 ## Observables as generalizations of functions
 
-<<<<<<< HEAD
 ## Observables 是对函数的泛化
 
 Contrary to popular claims, Observables are not like EventEmitters nor are they like Promises for multiple values. Observables _may act_ like EventEmitters in some cases, namely when they are multicasted using RxJS Subjects, but usually they don't act like EventEmitters.
 
 与流行的说法相反，Observables 不像 EventEmitters 或 Promises 那样用于多个值。在某些情况下，Observable 的*行为可能*类似于 EventEmitter，也就是当它们使用 RxJS Subject 进行多播时，但通常它们的行为不像 EventEmitters。
-=======
-Contrary to popular claims, Observables are not like EventEmitters nor are they like Promises for multiple values. Observables _may act_ like EventEmitters in some cases, namely when they are multicasted using RxJS Subjects, but usually they don't act like EventEmitters.
->>>>>>> c26a9e3b
 
 <span class="informal">Observables are like functions with zero arguments, but generalize those to allow multiple values.</span>
 
@@ -248,13 +219,9 @@
 
 Some people claim that Observables are asynchronous. That is not true. If you surround a function call with logs, like this:
 
-<<<<<<< HEAD
 有些人声称 Observables 是异步的。那不是真的。如果你使用日志来包裹函数调用，如下所示：
 
-```js
-=======
-```ts
->>>>>>> c26a9e3b
+```ts
 console.log('before');
 console.log(foo.call());
 console.log('after');
@@ -273,13 +240,9 @@
 
 And this is the same behavior with Observables:
 
-<<<<<<< HEAD
 这与 Observables 的行为相同：
 
-```js
-=======
-```ts
->>>>>>> c26a9e3b
+```ts
 console.log('before');
 foo.subscribe((x) => {
   console.log(x);
@@ -308,13 +271,9 @@
 
 What is the difference between an Observable and a function? **Observables can "return" multiple values over time**, something which functions cannot. You can't do this:
 
-<<<<<<< HEAD
 Observable 和函数有什么区别？ **Observables 可以随着时间的推移“返回”多个值**，而函数不能。你不能这样做：
 
-```js
-=======
-```ts
->>>>>>> c26a9e3b
+```ts
 function foo() {
   console.log('Hello');
   return 42;
@@ -396,7 +355,6 @@
 
 Conclusion:
 
-<<<<<<< HEAD
 结论：
 
 - `func.call()` means "_give me one value synchronously_"
@@ -406,10 +364,6 @@
 - `observable.subscribe()` means "_give me any amount of values, either synchronously or asynchronously_"
 
   `observable.subscribe()` 的意思是“_ 给我任意数量的值，无论是同步的还是异步的 _”
-=======
-- `func.call()` means "_give me one value synchronously_"
-- `observable.subscribe()` means "_give me any amount of values, either synchronously or asynchronously_"
->>>>>>> c26a9e3b
 
 ## Anatomy of an Observable
 
@@ -421,11 +375,8 @@
 
 Core Observable concerns:
 
-<<<<<<< HEAD
 Observable 的核心关注点：
 
-=======
->>>>>>> c26a9e3b
 - **Creating** Observables
 
   **创建** Observables
@@ -474,15 +425,11 @@
 
 ### Subscribing to Observables
 
-<<<<<<< HEAD
 ### 订阅 Observables
 
 The Observable `observable` in the example can be _subscribed_ to, like this:
 
 示例中的 Observable `observable` 可以被*订阅*，如下所示：
-=======
-The Observable `observable` in the example can be _subscribed_ to, like this:
->>>>>>> c26a9e3b
 
 ```ts
 observable.subscribe((x) => console.log(x));
@@ -534,15 +481,11 @@
 
 "Next" notifications are the most important and most common type: they represent actual data being delivered to a subscriber. "Error" and "Complete" notifications may happen only once during the Observable Execution, and there can only be either one of them.
 
-<<<<<<< HEAD
 “Next”通知是最重要和最常见的类型：它们代表要传递给订阅者的实际数据。在 Observable 执行期间，“Error”和“Complete”通知可能只发生一次，并且只能有其中之一。
 
 These constraints are expressed best in the so-called _Observable Grammar_ or _Contract_, written as a regular expression:
 
 这些约束在所谓的 *Observable 语法*或*契约*中表达得最好，写成正则表达式：
-=======
-These constraints are expressed best in the so-called _Observable Grammar_ or _Contract_, written as a regular expression:
->>>>>>> c26a9e3b
 
 ```none
 next*(error|complete)?
@@ -641,15 +584,10 @@
 
 For instance, this is how we clear an interval execution set with `setInterval`:
 
-<<<<<<< HEAD
 例如，这就是我们使用 `setInterval` 清除定时执行集的方式：
 
-```js
-=======
-```ts
-import { Observable } from 'rxjs';
-
->>>>>>> c26a9e3b
+```ts
+import { Observable } from 'rxjs';
 const observable = new Observable(function subscribe(subscriber) {
   // Keep track of the interval resource
   const intervalId = setInterval(() => {
@@ -665,13 +603,9 @@
 
 Just like `observable.subscribe` resembles `new Observable(function subscribe() {...})`, the `unsubscribe` we return from `subscribe` is conceptually equal to `subscription.unsubscribe`. In fact, if we remove the ReactiveX types surrounding these concepts, we're left with rather straightforward JavaScript.
 
-<<<<<<< HEAD
 就像 `observable.subscribe` 效仿了 `new Observable(function subscribe() {...})` 一样，我们从 `subscribe` 返回的 `unsubscribe` 在概念上也相当于 `subscription.unsubscribe`。事实上，如果我们删除围绕这些概念的 ReactiveX 类型，我们就会得到相当简单的 JavaScript。
 
-```js
-=======
-```ts
->>>>>>> c26a9e3b
+```ts
 function subscribe(subscriber) {
   const intervalId = setInterval(() => {
     subscriber.next('hi');
