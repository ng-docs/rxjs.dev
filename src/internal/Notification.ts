<<<<<<< HEAD
import { PartialObserver, ObservableNotification, CompleteNotification, NextNotification, ErrorNotification } from './types';
import { Observable } from './Observable';
import { EMPTY } from './observable/empty';
import { of } from './observable/of';
import { throwError } from './observable/throwError';
import { isFunction } from './util/isFunction';

// TODO: When this enum is removed, replace it with a type alias. See #4556.
/**
 * @deprecated Use a string literal instead. `NotificationKind` will be replaced with a type alias in v8.
 * It will not be replaced with a const enum as those are not compatible with isolated modules.
 *
 * 请改用字符串字面量代替。`NotificationKind` 在 v8 中将被替换为类型别名。它不会被 const 枚举替换，因为它们与隔离（isolated）模块不兼容。
 *
 */
export enum NotificationKind {
  NEXT = 'N',
  ERROR = 'E',
  COMPLETE = 'C',
}

/**
 * Represents a push-based event or value that an {@link Observable} can emit.
 * This class is particularly useful for operators that manage notifications,
 * like {@link materialize}, {@link dematerialize}, {@link observeOn}, and
 * others. Besides wrapping the actual delivered value, it also annotates it
 * with metadata of, for instance, what type of push message it is (`next`,
 * `error`, or `complete`).
 *
 * 表示 {@link Observable} 可以发送的基于推送的事件或值。此类对于那些管理通知的操作符特别有用，例如 {@link materialize}、{@link dematerialize}、{@link observeOn} 等。除了包装实际交付的值之外，它还会使用元数据对其进行注解，例如，它是什么类型的推送消息（`next`、`error` 或 `complete`）。
 *
 * @see {@link materialize}
 * @see {@link dematerialize}
 * @see {@link observeOn}
 * @deprecated It is NOT recommended to create instances of `Notification` directly.
 * Rather, try to create POJOs matching the signature outlined in {@link ObservableNotification}.
 * For example: `{ kind: 'N', value: 1 }`, `{ kind: 'E', error: new Error('bad') }`, or `{ kind: 'C' }`.
 * Will be removed in v8.
 *
 * 不建议直接创建 `Notification` 实例。相反，尝试创建与 {@link ObservableNotification} 中简述过的签名匹配的 POJO。例如： `{ kind: 'N', value: 1 }` , `{ kind: 'E', error: new Error('bad') }` 或 `{ kind: 'C' }`。将在 v8 中删除。
 *
 */
export class Notification<T> {
  /**
   * A value signifying that the notification will "next" if observed. In truth,
   * This is really synonymous with just checking `kind === "N"`.
   *
   * 一个值，表示观察到的通知是否为 “next”（如果有）。这实际上是检查 `kind === "N"` 的同义词。
   *
   * @deprecated Will be removed in v8. Instead, just check to see if the value of `kind` is `"N"`.
   *
   * 将在 v8 中删除。改为检查 `kind` 的值是否为 `"N"` 即可。
   *
   */
  readonly hasValue: boolean;

  /**
   * Creates a "Next" notification object.
   *
   * 创建一个 “next” 通知对象。
   *
   * @param kind Always `'N'`
   *
   * 总是 `'N'`
   *
   * @param value The value to notify with if observed.
   *
   * 要通知的值（如果有）。
   *
   * @deprecated Internal implementation detail. Use {@link Notification#createNext createNext} instead.
   *
   * 内部实现细节。请改用 {@link Notification#createNext createNext}。
   *
   */
  constructor(kind: 'N', value?: T);
  /**
   * Creates an "Error" notification object.
   *
   * 创建一个 “error” 通知对象。
   *
   * @param kind Always `'E'`
   *
   * 总是 `'E'`
   *
   * @param value Always `undefined`
   *
   * 始终是 `undefined`
   *
   * @param error The error to notify with if observed.
   *
   * 要通知的错误（如果有）。
   *
   * @deprecated Internal implementation detail. Use {@link Notification#createError createError} instead.
   *
   * 内部实现细节。请改用 {@link Notification#createError createError}。
   *
   */
  constructor(kind: 'E', value: undefined, error: any);
  /**
   * Creates a "completion" notification object.
   *
   * 创建一个“complete”通知对象。
   *
   * @param kind Always `'C'`
   *
   * 总是 `'C'`
   *
   * @deprecated Internal implementation detail. Use {@link Notification#createComplete createComplete} instead.
   *
   * 内部实现细节。请改用 {@link Notification#createComplete createComplete}。
   *
   */
  constructor(kind: 'C');
  constructor(public readonly kind: 'N' | 'E' | 'C', public readonly value?: T, public readonly error?: any) {
    this.hasValue = kind === 'N';
  }

  /**
   * Executes the appropriate handler on a passed `observer` given the `kind` of notification.
   * If the handler is missing it will do nothing. Even if the notification is an error, if
   * there is no error handler on the observer, an error will not be thrown, it will noop.
   *
   * 给定通知的 `kind`，在传入的 `observer` 上执行适当的处理器。如果没有给出处理器，它将什么也不做。即使此通知是一个错误，如果此 `observer` 上没有错误处理器，也不会抛出错误，相当于 noop。
   *
   * @param observer The observer to notify.
   *
   * 要通知的 Observer。
   *
   */
  observe(observer: PartialObserver<T>): void {
    return observeNotification(this as ObservableNotification<T>, observer);
  }

  /**
   * Executes a notification on the appropriate handler from a list provided.
   * If a handler is missing for the kind of notification, nothing is called
   * and no error is thrown, it will be a noop.
   *
   * 从列表所提供的中使用适当的处理器执行通知。如果缺少此通知类型的处理器，则不调用任何处理器也不引发错误，相当于 noop。
   *
   * @param next A next handler
   *
   * 下一个值处理器
   *
   * @param error An error handler
   *
   * 错误处理器
   *
   * @param complete A complete handler
   *
   * 完成处理器
   *
   * @deprecated Replaced with {@link Notification#observe observe}. Will be removed in v8.
   *
   * 已替换为 {@link Notification#observe observe}。将在 v8 中删除。
   *
   */
  do(next: (value: T) => void, error: (err: any) => void, complete: () => void): void;
  /**
   * Executes a notification on the appropriate handler from a list provided.
   * If a handler is missing for the kind of notification, nothing is called
   * and no error is thrown, it will be a noop.
   *
   * 从列表所提供的中使用适当的处理器执行通知。如果缺少此通知类型的处理器，则不调用任何处理器也不引发错误，相当于 noop。
   *
   * @param next A next handler
   *
   * 下一个值处理器
   *
   * @param error An error handler
   *
   * 错误处理器
   *
   * @deprecated Replaced with {@link Notification#observe observe}. Will be removed in v8.
   *
   * 已替换为 {@link Notification#observe observe}。将在 v8 中删除。
   *
   */
  do(next: (value: T) => void, error: (err: any) => void): void;
  /**
   * Executes the next handler if the Notification is of `kind` `"N"`. Otherwise
   * this will not error, and it will be a noop.
   *
   * 如果 Notification `kind` 为 `"N"`，则执行下一个值处理器。否则也不会出错，相当于 noop。
   *
   * @param next The next handler
   *
   * 下一个值处理器
   *
   * @deprecated Replaced with {@link Notification#observe observe}. Will be removed in v8.
   *
   * 已替换为 {@link Notification#observe observe}。将在 v8 中删除。
   *
   */
  do(next: (value: T) => void): void;
  do(nextHandler: (value: T) => void, errorHandler?: (err: any) => void, completeHandler?: () => void): void {
    const { kind, value, error } = this;
    return kind === 'N' ? nextHandler?.(value!) : kind === 'E' ? errorHandler?.(error) : completeHandler?.();
  }

  /**
   * Executes a notification on the appropriate handler from a list provided.
   * If a handler is missing for the kind of notification, nothing is called
   * and no error is thrown, it will be a noop.
   *
   * 从列表所提供的中使用适当的处理器执行通知。如果缺少此通知类型的处理器，则不调用任何处理器也不引发错误，相当于 noop。
   *
   * @param next A next handler
   *
   * 下一个值处理器
   *
   * @param error An error handler
   *
   * 错误处理器
   *
   * @param complete A complete handler
   *
   * 完成处理器
   *
   * @deprecated Replaced with {@link Notification#observe observe}. Will be removed in v8.
   *
   * 已替换为 {@link Notification#observe observe}。将在 v8 中删除。
   *
   */
  accept(next: (value: T) => void, error: (err: any) => void, complete: () => void): void;
  /**
   * Executes a notification on the appropriate handler from a list provided.
   * If a handler is missing for the kind of notification, nothing is called
   * and no error is thrown, it will be a noop.
   *
   * 从列表所提供的中使用适当的处理器执行通知。如果缺少此通知类型的处理器，则不调用任何处理器也不引发错误，相当于 noop。
   *
   * @param next A next handler
   *
   * 下一个值处理器
   *
   * @param error An error handler
   *
   * 错误处理器
   *
   * @deprecated Replaced with {@link Notification#observe observe}. Will be removed in v8.
   *
   * 已替换为 {@link Notification#observe observe}。将在 v8 中删除。
   *
   */
  accept(next: (value: T) => void, error: (err: any) => void): void;
  /**
   * Executes the next handler if the Notification is of `kind` `"N"`. Otherwise
   * this will not error, and it will be a noop.
   *
   * 如果 Notification `kind` 为 `"N"`，则执行下一个值处理器。否则也不会出错，相当于 noop。
   *
   * @param next The next handler
   *
   * 下一个值处理器
   *
   * @deprecated Replaced with {@link Notification#observe observe}. Will be removed in v8.
   *
   * 已替换为 {@link Notification#observe observe}。将在 v8 中删除。
   *
   */
  accept(next: (value: T) => void): void;

  /**
   * Executes the appropriate handler on a passed `observer` given the `kind` of notification.
   * If the handler is missing it will do nothing. Even if the notification is an error, if
   * there is no error handler on the observer, an error will not be thrown, it will noop.
   *
   * 在给定 `kind` 的通知上执行传入的 `observer` 中的适当处理器。如果缺少处理器，它将什么也不做。即使通知是错误的，如果 Observer 上没有错误处理器，也不会抛出错误，相当于 noop。
   *
   * @param observer The observer to notify.
   *
   * 要通知的 Observer。
   *
   * @deprecated Replaced with {@link Notification#observe observe}. Will be removed in v8.
   *
   * 已替换为 {@link Notification#observe observe}。将在 v8 中删除。
   *
   */
  accept(observer: PartialObserver<T>): void;
  accept(nextOrObserver: PartialObserver<T> | ((value: T) => void), error?: (err: any) => void, complete?: () => void) {
    return isFunction((nextOrObserver as any)?.next)
      ? this.observe(nextOrObserver as PartialObserver<T>)
      : this.do(nextOrObserver as (value: T) => void, error as any, complete as any);
  }

  /**
   * Returns a simple Observable that just delivers the notification represented
   * by this Notification instance.
   *
   * 返回一个简单的 Observable，它只会传出此 Notification 实例所表示的通知。
   *
   * @deprecated Will be removed in v8. To convert a `Notification` to an {@link Observable},
   * use {@link of} and {@link dematerialize}: `of(notification).pipe(dematerialize())`.
   *
   * 将在 v8 中删除。要将 `Notification` 转换为 {@link Observable}，请使用 {@link of} 和 {@link dematerialize}: `of(notification).pipe(dematerialize())`。
   *
   */
  toObservable(): Observable<T> {
    const { kind, value, error } = this;
    // Select the observable to return by `kind`
    const result =
      kind === 'N'
        ? // Next kind. Return an observable of that value.
          of(value!)
        : //
        kind === 'E'
        ? // Error kind. Return an observable that emits the error.
          throwError(() => error)
        : //
        kind === 'C'
        ? // Completion kind. Kind is "C", return an observable that just completes.
          EMPTY
        : // Unknown kind, return falsy, so we error below.
          0;
    if (!result) {
      // TODO: consider removing this check. The only way to cause this would be to
      // use the Notification constructor directly in a way that is not type-safe.
      // and direct use of the Notification constructor is deprecated.
      throw new TypeError(`Unexpected notification kind ${kind}`);
    }
    return result;
  }

  private static completeNotification = new Notification('C') as Notification<never> & CompleteNotification;
  /**
   * A shortcut to create a Notification instance of the type `next` from a
   * given value.
   *
   * 从给定值创建 `next` 类型的 Notification 实例的快捷方式。
   *
   * @param {T} value The `next` value.
   *
   * `next` 值。
   *
   * @return {Notification<T>} The "next" Notification representing the
   * argument.
   *
   * 表示参数的“下一个”通知。
   *
   * @nocollapse
   * @deprecated It is NOT recommended to create instances of `Notification` directly.
   * Rather, try to create POJOs matching the signature outlined in {@link ObservableNotification}.
   * For example: `{ kind: 'N', value: 1 }`, `{ kind: 'E', error: new Error('bad') }`, or `{ kind: 'C' }`.
   * Will be removed in v8.
   *
   * 不建议直接创建 `Notification` 实例。相反，要尝试创建与 {@link ObservableNotification} 中简述过的签名匹配的 POJO。例如： `{ kind: 'N', value: 1 }` , `{ kind: 'E', error: new Error('bad') }` 或 `{ kind: 'C' }`。将在 v8 中删除。
   *
   */
  static createNext<T>(value: T) {
    return new Notification('N', value) as Notification<T> & NextNotification<T>;
  }

  /**
   * A shortcut to create a Notification instance of the type `error` from a
   * given error.
   *
   * 一个快捷方式，用于从给定的错误创建类型 `error` 的通知实例。
   *
   * @param {any} [err] The `error` error.
   *
   * `error` 错误。
   *
   * @return {Notification<T>} The "error" Notification representing the
   * argument.
   *
   * 表示参数的“错误”通知。
   *
   * @nocollapse
   * @deprecated It is NOT recommended to create instances of `Notification` directly.
   * Rather, try to create POJOs matching the signature outlined in {@link ObservableNotification}.
   * For example: `{ kind: 'N', value: 1 }`, `{ kind: 'E', error: new Error('bad') }`, or `{ kind: 'C' }`.
   * Will be removed in v8.
   *
   * 不建议直接创建 `Notification` 实例。相反，尝试创建与 {@link ObservableNotification} 中简述过的签名匹配的 POJO。例如： `{ kind: 'N', value: 1 }` , `{ kind: 'E', error: new Error('bad') }` 或 `{ kind: 'C' }`。将在 v8 中删除。
   *
   */
  static createError(err?: any) {
    return new Notification('E', undefined, err) as Notification<never> & ErrorNotification;
  }

  /**
   * A shortcut to create a Notification instance of the type `complete`.
   *
   * 一个快捷方式，用于创建 `complete` 类型的 Notification 实例。
   *
   * @return {Notification<any>} The valueless "complete" Notification.
   *
   * 无值的“完成”通知。
   *
   * @nocollapse
   * @deprecated It is NOT recommended to create instances of `Notification` directly.
   * Rather, try to create POJOs matching the signature outlined in {@link ObservableNotification}.
   * For example: `{ kind: 'N', value: 1 }`, `{ kind: 'E', error: new Error('bad') }`, or `{ kind: 'C' }`.
   * Will be removed in v8.
   *
   * 不建议直接创建 `Notification` 实例。相反，尝试创建与 {@link ObservableNotification} 中简述过的签名匹配的 POJO。例如： `{ kind: 'N', value: 1 }` , `{ kind: 'E', error: new Error('bad') }` 或 `{ kind: 'C' }`。将在 v8 中删除。
   *
   */
  static createComplete(): Notification<never> & CompleteNotification {
    return Notification.completeNotification;
  }
}
=======
import { PartialObserver, ObservableNotification } from './types';
>>>>>>> c26a9e3b

/**
 * Executes the appropriate handler on a passed `observer` given the `kind` of notification.
 * If the handler is missing it will do nothing. Even if the notification is an error, if
 * there is no error handler on the observer, an error will not be thrown, it will noop.
 *
 * 在给定 `kind` 的通知上执行 `observer` 中传入的适当处理器。如果缺少处理器，它将什么也不做。即使此通知是错误，如果此 Observer 上没有错误处理器，也不会抛出错误，相当于 noop。
 *
 * @param notification The notification object to observe.
 *
 * 要观察的通知对象。
 *
 * @param observer The observer to notify.
 *
 * 要通知的 Observer。
 *
 */
export function observeNotification<T>(notification: ObservableNotification<T>, observer: PartialObserver<T>) {
  const { kind, value, error } = notification as any;
  if (typeof kind !== 'string') {
    throw new TypeError('Invalid notification, missing "kind"');
  }
  kind === 'N' ? observer.next?.(value!) : kind === 'E' ? observer.error?.(error) : observer.complete?.();
}<|MERGE_RESOLUTION|>--- conflicted
+++ resolved
@@ -1,410 +1,4 @@
-<<<<<<< HEAD
-import { PartialObserver, ObservableNotification, CompleteNotification, NextNotification, ErrorNotification } from './types';
-import { Observable } from './Observable';
-import { EMPTY } from './observable/empty';
-import { of } from './observable/of';
-import { throwError } from './observable/throwError';
-import { isFunction } from './util/isFunction';
-
-// TODO: When this enum is removed, replace it with a type alias. See #4556.
-/**
- * @deprecated Use a string literal instead. `NotificationKind` will be replaced with a type alias in v8.
- * It will not be replaced with a const enum as those are not compatible with isolated modules.
- *
- * 请改用字符串字面量代替。`NotificationKind` 在 v8 中将被替换为类型别名。它不会被 const 枚举替换，因为它们与隔离（isolated）模块不兼容。
- *
- */
-export enum NotificationKind {
-  NEXT = 'N',
-  ERROR = 'E',
-  COMPLETE = 'C',
-}
-
-/**
- * Represents a push-based event or value that an {@link Observable} can emit.
- * This class is particularly useful for operators that manage notifications,
- * like {@link materialize}, {@link dematerialize}, {@link observeOn}, and
- * others. Besides wrapping the actual delivered value, it also annotates it
- * with metadata of, for instance, what type of push message it is (`next`,
- * `error`, or `complete`).
- *
- * 表示 {@link Observable} 可以发送的基于推送的事件或值。此类对于那些管理通知的操作符特别有用，例如 {@link materialize}、{@link dematerialize}、{@link observeOn} 等。除了包装实际交付的值之外，它还会使用元数据对其进行注解，例如，它是什么类型的推送消息（`next`、`error` 或 `complete`）。
- *
- * @see {@link materialize}
- * @see {@link dematerialize}
- * @see {@link observeOn}
- * @deprecated It is NOT recommended to create instances of `Notification` directly.
- * Rather, try to create POJOs matching the signature outlined in {@link ObservableNotification}.
- * For example: `{ kind: 'N', value: 1 }`, `{ kind: 'E', error: new Error('bad') }`, or `{ kind: 'C' }`.
- * Will be removed in v8.
- *
- * 不建议直接创建 `Notification` 实例。相反，尝试创建与 {@link ObservableNotification} 中简述过的签名匹配的 POJO。例如： `{ kind: 'N', value: 1 }` , `{ kind: 'E', error: new Error('bad') }` 或 `{ kind: 'C' }`。将在 v8 中删除。
- *
- */
-export class Notification<T> {
-  /**
-   * A value signifying that the notification will "next" if observed. In truth,
-   * This is really synonymous with just checking `kind === "N"`.
-   *
-   * 一个值，表示观察到的通知是否为 “next”（如果有）。这实际上是检查 `kind === "N"` 的同义词。
-   *
-   * @deprecated Will be removed in v8. Instead, just check to see if the value of `kind` is `"N"`.
-   *
-   * 将在 v8 中删除。改为检查 `kind` 的值是否为 `"N"` 即可。
-   *
-   */
-  readonly hasValue: boolean;
-
-  /**
-   * Creates a "Next" notification object.
-   *
-   * 创建一个 “next” 通知对象。
-   *
-   * @param kind Always `'N'`
-   *
-   * 总是 `'N'`
-   *
-   * @param value The value to notify with if observed.
-   *
-   * 要通知的值（如果有）。
-   *
-   * @deprecated Internal implementation detail. Use {@link Notification#createNext createNext} instead.
-   *
-   * 内部实现细节。请改用 {@link Notification#createNext createNext}。
-   *
-   */
-  constructor(kind: 'N', value?: T);
-  /**
-   * Creates an "Error" notification object.
-   *
-   * 创建一个 “error” 通知对象。
-   *
-   * @param kind Always `'E'`
-   *
-   * 总是 `'E'`
-   *
-   * @param value Always `undefined`
-   *
-   * 始终是 `undefined`
-   *
-   * @param error The error to notify with if observed.
-   *
-   * 要通知的错误（如果有）。
-   *
-   * @deprecated Internal implementation detail. Use {@link Notification#createError createError} instead.
-   *
-   * 内部实现细节。请改用 {@link Notification#createError createError}。
-   *
-   */
-  constructor(kind: 'E', value: undefined, error: any);
-  /**
-   * Creates a "completion" notification object.
-   *
-   * 创建一个“complete”通知对象。
-   *
-   * @param kind Always `'C'`
-   *
-   * 总是 `'C'`
-   *
-   * @deprecated Internal implementation detail. Use {@link Notification#createComplete createComplete} instead.
-   *
-   * 内部实现细节。请改用 {@link Notification#createComplete createComplete}。
-   *
-   */
-  constructor(kind: 'C');
-  constructor(public readonly kind: 'N' | 'E' | 'C', public readonly value?: T, public readonly error?: any) {
-    this.hasValue = kind === 'N';
-  }
-
-  /**
-   * Executes the appropriate handler on a passed `observer` given the `kind` of notification.
-   * If the handler is missing it will do nothing. Even if the notification is an error, if
-   * there is no error handler on the observer, an error will not be thrown, it will noop.
-   *
-   * 给定通知的 `kind`，在传入的 `observer` 上执行适当的处理器。如果没有给出处理器，它将什么也不做。即使此通知是一个错误，如果此 `observer` 上没有错误处理器，也不会抛出错误，相当于 noop。
-   *
-   * @param observer The observer to notify.
-   *
-   * 要通知的 Observer。
-   *
-   */
-  observe(observer: PartialObserver<T>): void {
-    return observeNotification(this as ObservableNotification<T>, observer);
-  }
-
-  /**
-   * Executes a notification on the appropriate handler from a list provided.
-   * If a handler is missing for the kind of notification, nothing is called
-   * and no error is thrown, it will be a noop.
-   *
-   * 从列表所提供的中使用适当的处理器执行通知。如果缺少此通知类型的处理器，则不调用任何处理器也不引发错误，相当于 noop。
-   *
-   * @param next A next handler
-   *
-   * 下一个值处理器
-   *
-   * @param error An error handler
-   *
-   * 错误处理器
-   *
-   * @param complete A complete handler
-   *
-   * 完成处理器
-   *
-   * @deprecated Replaced with {@link Notification#observe observe}. Will be removed in v8.
-   *
-   * 已替换为 {@link Notification#observe observe}。将在 v8 中删除。
-   *
-   */
-  do(next: (value: T) => void, error: (err: any) => void, complete: () => void): void;
-  /**
-   * Executes a notification on the appropriate handler from a list provided.
-   * If a handler is missing for the kind of notification, nothing is called
-   * and no error is thrown, it will be a noop.
-   *
-   * 从列表所提供的中使用适当的处理器执行通知。如果缺少此通知类型的处理器，则不调用任何处理器也不引发错误，相当于 noop。
-   *
-   * @param next A next handler
-   *
-   * 下一个值处理器
-   *
-   * @param error An error handler
-   *
-   * 错误处理器
-   *
-   * @deprecated Replaced with {@link Notification#observe observe}. Will be removed in v8.
-   *
-   * 已替换为 {@link Notification#observe observe}。将在 v8 中删除。
-   *
-   */
-  do(next: (value: T) => void, error: (err: any) => void): void;
-  /**
-   * Executes the next handler if the Notification is of `kind` `"N"`. Otherwise
-   * this will not error, and it will be a noop.
-   *
-   * 如果 Notification `kind` 为 `"N"`，则执行下一个值处理器。否则也不会出错，相当于 noop。
-   *
-   * @param next The next handler
-   *
-   * 下一个值处理器
-   *
-   * @deprecated Replaced with {@link Notification#observe observe}. Will be removed in v8.
-   *
-   * 已替换为 {@link Notification#observe observe}。将在 v8 中删除。
-   *
-   */
-  do(next: (value: T) => void): void;
-  do(nextHandler: (value: T) => void, errorHandler?: (err: any) => void, completeHandler?: () => void): void {
-    const { kind, value, error } = this;
-    return kind === 'N' ? nextHandler?.(value!) : kind === 'E' ? errorHandler?.(error) : completeHandler?.();
-  }
-
-  /**
-   * Executes a notification on the appropriate handler from a list provided.
-   * If a handler is missing for the kind of notification, nothing is called
-   * and no error is thrown, it will be a noop.
-   *
-   * 从列表所提供的中使用适当的处理器执行通知。如果缺少此通知类型的处理器，则不调用任何处理器也不引发错误，相当于 noop。
-   *
-   * @param next A next handler
-   *
-   * 下一个值处理器
-   *
-   * @param error An error handler
-   *
-   * 错误处理器
-   *
-   * @param complete A complete handler
-   *
-   * 完成处理器
-   *
-   * @deprecated Replaced with {@link Notification#observe observe}. Will be removed in v8.
-   *
-   * 已替换为 {@link Notification#observe observe}。将在 v8 中删除。
-   *
-   */
-  accept(next: (value: T) => void, error: (err: any) => void, complete: () => void): void;
-  /**
-   * Executes a notification on the appropriate handler from a list provided.
-   * If a handler is missing for the kind of notification, nothing is called
-   * and no error is thrown, it will be a noop.
-   *
-   * 从列表所提供的中使用适当的处理器执行通知。如果缺少此通知类型的处理器，则不调用任何处理器也不引发错误，相当于 noop。
-   *
-   * @param next A next handler
-   *
-   * 下一个值处理器
-   *
-   * @param error An error handler
-   *
-   * 错误处理器
-   *
-   * @deprecated Replaced with {@link Notification#observe observe}. Will be removed in v8.
-   *
-   * 已替换为 {@link Notification#observe observe}。将在 v8 中删除。
-   *
-   */
-  accept(next: (value: T) => void, error: (err: any) => void): void;
-  /**
-   * Executes the next handler if the Notification is of `kind` `"N"`. Otherwise
-   * this will not error, and it will be a noop.
-   *
-   * 如果 Notification `kind` 为 `"N"`，则执行下一个值处理器。否则也不会出错，相当于 noop。
-   *
-   * @param next The next handler
-   *
-   * 下一个值处理器
-   *
-   * @deprecated Replaced with {@link Notification#observe observe}. Will be removed in v8.
-   *
-   * 已替换为 {@link Notification#observe observe}。将在 v8 中删除。
-   *
-   */
-  accept(next: (value: T) => void): void;
-
-  /**
-   * Executes the appropriate handler on a passed `observer` given the `kind` of notification.
-   * If the handler is missing it will do nothing. Even if the notification is an error, if
-   * there is no error handler on the observer, an error will not be thrown, it will noop.
-   *
-   * 在给定 `kind` 的通知上执行传入的 `observer` 中的适当处理器。如果缺少处理器，它将什么也不做。即使通知是错误的，如果 Observer 上没有错误处理器，也不会抛出错误，相当于 noop。
-   *
-   * @param observer The observer to notify.
-   *
-   * 要通知的 Observer。
-   *
-   * @deprecated Replaced with {@link Notification#observe observe}. Will be removed in v8.
-   *
-   * 已替换为 {@link Notification#observe observe}。将在 v8 中删除。
-   *
-   */
-  accept(observer: PartialObserver<T>): void;
-  accept(nextOrObserver: PartialObserver<T> | ((value: T) => void), error?: (err: any) => void, complete?: () => void) {
-    return isFunction((nextOrObserver as any)?.next)
-      ? this.observe(nextOrObserver as PartialObserver<T>)
-      : this.do(nextOrObserver as (value: T) => void, error as any, complete as any);
-  }
-
-  /**
-   * Returns a simple Observable that just delivers the notification represented
-   * by this Notification instance.
-   *
-   * 返回一个简单的 Observable，它只会传出此 Notification 实例所表示的通知。
-   *
-   * @deprecated Will be removed in v8. To convert a `Notification` to an {@link Observable},
-   * use {@link of} and {@link dematerialize}: `of(notification).pipe(dematerialize())`.
-   *
-   * 将在 v8 中删除。要将 `Notification` 转换为 {@link Observable}，请使用 {@link of} 和 {@link dematerialize}: `of(notification).pipe(dematerialize())`。
-   *
-   */
-  toObservable(): Observable<T> {
-    const { kind, value, error } = this;
-    // Select the observable to return by `kind`
-    const result =
-      kind === 'N'
-        ? // Next kind. Return an observable of that value.
-          of(value!)
-        : //
-        kind === 'E'
-        ? // Error kind. Return an observable that emits the error.
-          throwError(() => error)
-        : //
-        kind === 'C'
-        ? // Completion kind. Kind is "C", return an observable that just completes.
-          EMPTY
-        : // Unknown kind, return falsy, so we error below.
-          0;
-    if (!result) {
-      // TODO: consider removing this check. The only way to cause this would be to
-      // use the Notification constructor directly in a way that is not type-safe.
-      // and direct use of the Notification constructor is deprecated.
-      throw new TypeError(`Unexpected notification kind ${kind}`);
-    }
-    return result;
-  }
-
-  private static completeNotification = new Notification('C') as Notification<never> & CompleteNotification;
-  /**
-   * A shortcut to create a Notification instance of the type `next` from a
-   * given value.
-   *
-   * 从给定值创建 `next` 类型的 Notification 实例的快捷方式。
-   *
-   * @param {T} value The `next` value.
-   *
-   * `next` 值。
-   *
-   * @return {Notification<T>} The "next" Notification representing the
-   * argument.
-   *
-   * 表示参数的“下一个”通知。
-   *
-   * @nocollapse
-   * @deprecated It is NOT recommended to create instances of `Notification` directly.
-   * Rather, try to create POJOs matching the signature outlined in {@link ObservableNotification}.
-   * For example: `{ kind: 'N', value: 1 }`, `{ kind: 'E', error: new Error('bad') }`, or `{ kind: 'C' }`.
-   * Will be removed in v8.
-   *
-   * 不建议直接创建 `Notification` 实例。相反，要尝试创建与 {@link ObservableNotification} 中简述过的签名匹配的 POJO。例如： `{ kind: 'N', value: 1 }` , `{ kind: 'E', error: new Error('bad') }` 或 `{ kind: 'C' }`。将在 v8 中删除。
-   *
-   */
-  static createNext<T>(value: T) {
-    return new Notification('N', value) as Notification<T> & NextNotification<T>;
-  }
-
-  /**
-   * A shortcut to create a Notification instance of the type `error` from a
-   * given error.
-   *
-   * 一个快捷方式，用于从给定的错误创建类型 `error` 的通知实例。
-   *
-   * @param {any} [err] The `error` error.
-   *
-   * `error` 错误。
-   *
-   * @return {Notification<T>} The "error" Notification representing the
-   * argument.
-   *
-   * 表示参数的“错误”通知。
-   *
-   * @nocollapse
-   * @deprecated It is NOT recommended to create instances of `Notification` directly.
-   * Rather, try to create POJOs matching the signature outlined in {@link ObservableNotification}.
-   * For example: `{ kind: 'N', value: 1 }`, `{ kind: 'E', error: new Error('bad') }`, or `{ kind: 'C' }`.
-   * Will be removed in v8.
-   *
-   * 不建议直接创建 `Notification` 实例。相反，尝试创建与 {@link ObservableNotification} 中简述过的签名匹配的 POJO。例如： `{ kind: 'N', value: 1 }` , `{ kind: 'E', error: new Error('bad') }` 或 `{ kind: 'C' }`。将在 v8 中删除。
-   *
-   */
-  static createError(err?: any) {
-    return new Notification('E', undefined, err) as Notification<never> & ErrorNotification;
-  }
-
-  /**
-   * A shortcut to create a Notification instance of the type `complete`.
-   *
-   * 一个快捷方式，用于创建 `complete` 类型的 Notification 实例。
-   *
-   * @return {Notification<any>} The valueless "complete" Notification.
-   *
-   * 无值的“完成”通知。
-   *
-   * @nocollapse
-   * @deprecated It is NOT recommended to create instances of `Notification` directly.
-   * Rather, try to create POJOs matching the signature outlined in {@link ObservableNotification}.
-   * For example: `{ kind: 'N', value: 1 }`, `{ kind: 'E', error: new Error('bad') }`, or `{ kind: 'C' }`.
-   * Will be removed in v8.
-   *
-   * 不建议直接创建 `Notification` 实例。相反，尝试创建与 {@link ObservableNotification} 中简述过的签名匹配的 POJO。例如： `{ kind: 'N', value: 1 }` , `{ kind: 'E', error: new Error('bad') }` 或 `{ kind: 'C' }`。将在 v8 中删除。
-   *
-   */
-  static createComplete(): Notification<never> & CompleteNotification {
-    return Notification.completeNotification;
-  }
-}
-=======
 import { PartialObserver, ObservableNotification } from './types';
->>>>>>> c26a9e3b
 
 /**
  * Executes the appropriate handler on a passed `observer` given the `kind` of notification.
