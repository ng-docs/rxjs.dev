import { isFunction } from './util/isFunction';
import { Observer, ObservableNotification } from './types';
import { isSubscription, Subscription } from './Subscription';
import { config } from './config';
import { reportUnhandledError } from './util/reportUnhandledError';
import { noop } from './util/noop';
import { nextNotification, errorNotification, COMPLETE_NOTIFICATION } from './NotificationFactories';
import { timeoutProvider } from './scheduler/timeoutProvider';

/**
 * Implements the {@link Observer} interface and extends the
 * {@link Subscription} class. While the {@link Observer} is the public API for
 * consuming the values of an {@link Observable}, all Observers get converted to
 * a Subscriber, in order to provide Subscription-like capabilities such as
 * `unsubscribe`. Subscriber is a common type in RxJS, and crucial for
 * implementing operators, but it is rarely used as a public API.
 *
 * @class Subscriber<T>
 */
export class Subscriber<T> extends Subscription implements Observer<T> {
  /**
   * A static factory for a Subscriber, given a (potentially partial) definition
   * of an Observer.
   * @param next The `next` callback of an Observer.
   * @param error The `error` callback of an
   * Observer.
   * @param complete The `complete` callback of an
   * Observer.
   * @return A Subscriber wrapping the (partially defined)
   * Observer represented by the given arguments.
   * @nocollapse
   * @deprecated Do not use. Will be removed in v8. There is no replacement for this
   * method, and there is no reason to be creating instances of `Subscriber` directly.
   * If you have a specific use case, please file an issue.
   */
  static create<T>(next?: (x?: T) => void, error?: (e?: any) => void, complete?: () => void): Subscriber<T> {
    return new SafeSubscriber({ next, error, complete });
  }

  /** @deprecated Internal implementation detail, do not use directly. Will be made internal in v8. */
  protected isStopped: boolean = false;
  /** @deprecated Internal implementation detail, do not use directly. Will be made internal in v8. */
  protected destination: Subscriber<any> | Observer<any>; // this `any` is the escape hatch to erase extra type param (e.g. R)

  /**
   * @deprecated Internal implementation detail, do not use directly. Will be made internal in v8.
   * There is no reason to directly create an instance of Subscriber. This type is exported for typings reasons.
   */
  constructor(destination?: Subscriber<any> | Observer<any>) {
    super();
    if (destination) {
      this.destination = destination;
      // Automatically chain subscriptions together here.
      // if destination is a Subscription, then it is a Subscriber.
      if (isSubscription(destination)) {
        destination.add(this);
      }
    } else {
      this.destination = EMPTY_OBSERVER;
    }
  }

  /**
   * The {@link Observer} callback to receive notifications of type `next` from
   * the Observable, with a value. The Observable may call this method 0 or more
   * times.
   * @param {T} [value] The `next` value.
   * @return {void}
   */
  next(value?: T): void {
    if (this.isStopped) {
      handleStoppedNotification(nextNotification(value), this);
    } else {
      this._next(value!);
    }
  }

  /**
   * The {@link Observer} callback to receive notifications of type `error` from
   * the Observable, with an attached `Error`. Notifies the Observer that
   * the Observable has experienced an error condition.
   * @param {any} [err] The `error` exception.
   * @return {void}
   */
  error(err?: any): void {
    if (this.isStopped) {
      handleStoppedNotification(errorNotification(err), this);
    } else {
      this.isStopped = true;
      this._error(err);
    }
  }

  /**
   * The {@link Observer} callback to receive a valueless notification of type
   * `complete` from the Observable. Notifies the Observer that the Observable
   * has finished sending push-based notifications.
   * @return {void}
   */
  complete(): void {
    if (this.isStopped) {
      handleStoppedNotification(COMPLETE_NOTIFICATION, this);
    } else {
      this.isStopped = true;
      this._complete();
    }
  }

  unsubscribe(): void {
    if (!this.closed) {
      this.isStopped = true;
      super.unsubscribe();
      this.destination = null!;
    }
  }

  protected _next(value: T): void {
    this.destination.next(value);
  }

  protected _error(err: any): void {
    try {
      this.destination.error(err);
    } finally {
      this.unsubscribe();
    }
  }

  protected _complete(): void {
    try {
      this.destination.complete();
    } finally {
      this.unsubscribe();
    }
  }
}

/**
 * This bind is captured here because we want to be able to have
 * compatibility with monoid libraries that tend to use a method named
 * `bind`. In particular, a library called Monio requires this.
 */
const _bind = Function.prototype.bind;

function bind<Fn extends (...args: any[]) => any>(fn: Fn, thisArg: any): Fn {
  return _bind.call(fn, thisArg);
}

export class SafeSubscriber<T> extends Subscriber<T> {
  constructor(observerOrNext?: Partial<Observer<T>> | ((value: T) => void) | null) {
    super();

    let next: ((value: T) => void) | undefined;
    let error: ((err: any) => void) | undefined;
    let complete: (() => void) | undefined;
    if (isFunction(observerOrNext)) {
      // The first argument is a function, not an observer. The next
      // two arguments *could* be observers, or they could be empty.
      next = observerOrNext;
    } else if (observerOrNext) {
      // The first argument is an observer object, we have to pull the handlers
      // off and capture the owner object as the context. That is because we're
      // going to put them all in a new destination with ensured methods
      // for `next`, `error`, and `complete`. That's part of what makes this
      // the "Safe" Subscriber.
<<<<<<< HEAD
      next = observerOrNext.next?.bind(observerOrNext);
      error = observerOrNext.error?.bind(observerOrNext);
      complete = observerOrNext.complete?.bind(observerOrNext);
=======
      ({ next, error, complete } = observerOrNext);
      let context: any;
      if (this && config.useDeprecatedNextContext) {
        // This is a deprecated path that made `this.unsubscribe()` available in
        // next handler functions passed to subscribe. This only exists behind a flag
        // now, as it is *very* slow.
        context = Object.create(observerOrNext);
        context.unsubscribe = () => this.unsubscribe();
      } else {
        context = observerOrNext;
      }
      next = next && bind(next, context);
      error = error && bind(error, context);
      complete = complete && bind(complete, context);
>>>>>>> 0ab91eb4
    }

    // Once we set the destination, the superclass `Subscriber` will
    // do it's magic in the `_next`, `_error`, and `_complete` methods.
    this.destination = {
      next: next ? wrapForErrorHandling(next, this) : noop,
      error: wrapForErrorHandling(error ?? defaultErrorHandler, this),
      complete: complete ? wrapForErrorHandling(complete, this) : noop,
    };
  }
}

/**
 * Wraps a user-provided handler (or our {@link defaultErrorHandler} in one case) to
 * ensure that any thrown errors are caught and handled appropriately.
 *
 * @param handler The handler to wrap
 * @param instance The SafeSubscriber instance we're going to mark if there's an error.
 */
function wrapForErrorHandling(handler: (arg?: any) => void, instance: SafeSubscriber<any>) {
  return (...args: any[]) => {
    try {
      handler(...args);
    } catch (err) {
      reportUnhandledError(err);
    }
  };
}
/**
 * An error handler used when no error handler was supplied
 * to the SafeSubscriber -- meaning no error handler was supplied
 * do the `subscribe` call on our observable.
 * @param err The error to handle
 */
function defaultErrorHandler(err: any) {
  throw err;
}

/**
 * A handler for notifications that cannot be sent to a stopped subscriber.
 * @param notification The notification being sent
 * @param subscriber The stopped subscriber
 */
function handleStoppedNotification(notification: ObservableNotification<any>, subscriber: Subscriber<any>) {
  const { onStoppedNotification } = config;
  onStoppedNotification && timeoutProvider.setTimeout(() => onStoppedNotification(notification, subscriber));
}

/**
 * The observer used as a stub for subscriptions where the user did not
 * pass any arguments to `subscribe`. Comes with the default error handling
 * behavior.
 */
export const EMPTY_OBSERVER: Readonly<Observer<any>> & { closed: true } = {
  closed: true,
  next: noop,
  error: defaultErrorHandler,
  complete: noop,
};<|MERGE_RESOLUTION|>--- conflicted
+++ resolved
@@ -163,26 +163,10 @@
       // going to put them all in a new destination with ensured methods
       // for `next`, `error`, and `complete`. That's part of what makes this
       // the "Safe" Subscriber.
-<<<<<<< HEAD
-      next = observerOrNext.next?.bind(observerOrNext);
-      error = observerOrNext.error?.bind(observerOrNext);
-      complete = observerOrNext.complete?.bind(observerOrNext);
-=======
       ({ next, error, complete } = observerOrNext);
-      let context: any;
-      if (this && config.useDeprecatedNextContext) {
-        // This is a deprecated path that made `this.unsubscribe()` available in
-        // next handler functions passed to subscribe. This only exists behind a flag
-        // now, as it is *very* slow.
-        context = Object.create(observerOrNext);
-        context.unsubscribe = () => this.unsubscribe();
-      } else {
-        context = observerOrNext;
-      }
-      next = next && bind(next, context);
-      error = error && bind(error, context);
-      complete = complete && bind(complete, context);
->>>>>>> 0ab91eb4
+      next = next && bind(next, observerOrNext);
+      error = error && bind(error, observerOrNext);
+      complete = complete && bind(complete, observerOrNext);
     }
 
     // Once we set the destination, the superclass `Subscriber` will
