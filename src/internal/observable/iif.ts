import { Observable } from '../Observable';
import { defer } from './defer';
import { ObservableInput } from '../types';

/**
 * Checks a boolean at subscription time, and chooses between one of two observable sources
 *
<<<<<<< HEAD
 * 在订阅时检查布尔值，并从两个可观察源之中选一个
 *
 * `iif` excepts a function that returns a boolean (the `condition` function), and two sources,
=======
 * `iif` expects a function that returns a boolean (the `condition` function), and two sources,
>>>>>>> 54da6c1b
 * the `trueResult` and the `falseResult`, and returns an Observable.
 *
 * `iif` 接受一个返回布尔值的 `condition` 函数和两个返回来源（`trueResult` 和 `falseResult`）的函数，并返回一个 Observable。
 *
 * At the moment of subscription, the `condition` function is called. If the result is `true`, the
 * subscription will be to the source passed as the `trueResult`, otherwise, the subscription will be
 * to the source passed as the `falseResult`.
 *
 * 在订阅的那一刻，`condition` 函数被调用。如果结果为 `true`，将订阅作为 `trueResult` 传入的源，否则，将订阅作为 `falseResult` 传入的源。
 *
 * If you need to check more than two options to choose between more than one observable, have a look at the {@link defer} creation method.
 *
 * 如果你需要检查两个以上的选项，以在多个 observable 之间进行选择，请查看创建方法 {@link defer}。
 *
 * ## Examples
 *
 * ## 例子
 *
 * Change at runtime which Observable will be subscribed
 *
 * 在运行时更改要订阅哪个 Observable
 *
 * ```ts
 * import { iif, of } from 'rxjs';
 *
 * let subscribeToFirst;
 * const firstOrSecond = iif(
 *   () => subscribeToFirst,
 *   of('first'),
 *   of('second')
 * );
 *
 * subscribeToFirst = true;
 * firstOrSecond.subscribe(value => console.log(value));
 *
 * // Logs:
 * // 'first'
 *
 * subscribeToFirst = false;
 * firstOrSecond.subscribe(value => console.log(value));
 *
 * // Logs:
 * // 'second'
 * ```
 *
 * Control access to an Observable
 *
 * 控制对 Observable 的访问
 *
 * ```ts
 * import { iif, of, EMPTY } from 'rxjs';
 *
 * let accessGranted;
 * const observableIfYouHaveAccess = iif(
 *   () => accessGranted,
 *   of('It seems you have an access...'),
 *   EMPTY
 * );
 *
 * accessGranted = true;
 * observableIfYouHaveAccess.subscribe({
 *   next: value => console.log(value),
 *   complete: () => console.log('The end')
 * });
 *
 * // Logs:
 * // 'It seems you have an access...'
 * // 'The end'
 *
 * accessGranted = false;
 * observableIfYouHaveAccess.subscribe({
 *   next: value => console.log(value),
 *   complete: () => console.log('The end')
 * });
 *
 * // Logs:
 * // 'The end'
 * ```
 * @see {@link defer}
 * @param condition Condition which Observable should be chosen.
 *
 * 决定要选择哪个 Observable 的条件。
 *
 * @param trueResult An Observable that will be subscribed if condition is true.
 *
 * 当条件为真时，将订阅的 Observable。
 *
 * @param falseResult An Observable that will be subscribed if condition is false.
 *
 * 当条件为假时，将订阅的 Observable。
 *
 * @return An observable that proxies to `trueResult` or `falseResult`, depending on the result of the `condition` function.
 *
 * 一个代理 `trueResult` 或 `falseResult` 的 Observable，具体取决于 `condition` 函数的结果。
 *
 */
export function iif<T, F>(condition: () => boolean, trueResult: ObservableInput<T>, falseResult: ObservableInput<F>): Observable<T | F> {
  return defer(() => (condition() ? trueResult : falseResult));
}<|MERGE_RESOLUTION|>--- conflicted
+++ resolved
@@ -5,34 +5,18 @@
 /**
  * Checks a boolean at subscription time, and chooses between one of two observable sources
  *
-<<<<<<< HEAD
- * 在订阅时检查布尔值，并从两个可观察源之中选一个
- *
- * `iif` excepts a function that returns a boolean (the `condition` function), and two sources,
-=======
  * `iif` expects a function that returns a boolean (the `condition` function), and two sources,
->>>>>>> 54da6c1b
  * the `trueResult` and the `falseResult`, and returns an Observable.
- *
- * `iif` 接受一个返回布尔值的 `condition` 函数和两个返回来源（`trueResult` 和 `falseResult`）的函数，并返回一个 Observable。
  *
  * At the moment of subscription, the `condition` function is called. If the result is `true`, the
  * subscription will be to the source passed as the `trueResult`, otherwise, the subscription will be
  * to the source passed as the `falseResult`.
  *
- * 在订阅的那一刻，`condition` 函数被调用。如果结果为 `true`，将订阅作为 `trueResult` 传入的源，否则，将订阅作为 `falseResult` 传入的源。
- *
  * If you need to check more than two options to choose between more than one observable, have a look at the {@link defer} creation method.
- *
- * 如果你需要检查两个以上的选项，以在多个 observable 之间进行选择，请查看创建方法 {@link defer}。
  *
  * ## Examples
  *
- * ## 例子
- *
  * Change at runtime which Observable will be subscribed
- *
- * 在运行时更改要订阅哪个 Observable
  *
  * ```ts
  * import { iif, of } from 'rxjs';
@@ -58,8 +42,6 @@
  * ```
  *
  * Control access to an Observable
- *
- * 控制对 Observable 的访问
  *
  * ```ts
  * import { iif, of, EMPTY } from 'rxjs';
@@ -90,23 +72,13 @@
  * // Logs:
  * // 'The end'
  * ```
+ *
  * @see {@link defer}
+ *
  * @param condition Condition which Observable should be chosen.
- *
- * 决定要选择哪个 Observable 的条件。
- *
  * @param trueResult An Observable that will be subscribed if condition is true.
- *
- * 当条件为真时，将订阅的 Observable。
- *
  * @param falseResult An Observable that will be subscribed if condition is false.
- *
- * 当条件为假时，将订阅的 Observable。
- *
  * @return An observable that proxies to `trueResult` or `falseResult`, depending on the result of the `condition` function.
- *
- * 一个代理 `trueResult` 或 `falseResult` 的 Observable，具体取决于 `condition` 函数的结果。
- *
  */
 export function iif<T, F>(condition: () => boolean, trueResult: ObservableInput<T>, falseResult: ObservableInput<F>): Observable<T | F> {
   return defer(() => (condition() ? trueResult : falseResult));
