import { Observable } from '../Observable';
import { noop } from '../util/noop';

/**
 * An Observable that emits no items to the Observer and never completes.
 *
 * 一个不会向 Observer 发送任何条目并且永远不会完成的 Observable。
 *
 * ![](never.png)
 *
 * A simple Observable that emits neither values nor errors nor the completion
 * notification. It can be used for testing purposes or for composing with other
 * Observables. Please note that by never emitting a complete notification, this
 * Observable keeps the subscription from being disposed automatically.
 * Subscriptions need to be manually disposed.
 *
 * 一个简单的 Observable，既不发送值也不发送错误，也不发送完成通知。它可用于测试中，或与其它 Observable 组合使用。请注意，通过从不发送完成通知，这个 Observable 可以防止订阅被自动释放。这些订阅需要手动处理。
 *
 * ## Example
 *
 * ## 例子
 *
 * Emit the number 7, then never emit anything else (not even complete)
 *
 * 发送数字 7，然后再不发送任何其它东西（甚至不会完成）
 *
 * ```ts
 * import { NEVER, startWith } from 'rxjs';
 *
 * const info = () => console.log('Will not be called');
 *
 * const result = NEVER.pipe(startWith(7));
 * result.subscribe({
 *   next: x => console.log(x),
 *   error: info,
 *   complete: info
 * });
 * ```
 * @see {@link Observable}
 * @see {@link EMPTY}
 * @see {@link of}
 * @see {@link throwError}
 */
<<<<<<< HEAD
export const NEVER = new Observable<never>(noop);

/**
 * @deprecated Replaced with the {@link NEVER} constant. Will be removed in v8.
 *
 * 已替换为 {@link NEVER} 常量。将在 v8 中删除。
 *
 */
export function never() {
  return NEVER;
}
=======
export const NEVER = new Observable<never>(noop);
>>>>>>> c26a9e3b
<|MERGE_RESOLUTION|>--- conflicted
+++ resolved
@@ -41,18 +41,4 @@
  * @see {@link of}
  * @see {@link throwError}
  */
-<<<<<<< HEAD
-export const NEVER = new Observable<never>(noop);
-
-/**
- * @deprecated Replaced with the {@link NEVER} constant. Will be removed in v8.
- *
- * 已替换为 {@link NEVER} 常量。将在 v8 中删除。
- *
- */
-export function never() {
-  return NEVER;
-}
-=======
-export const NEVER = new Observable<never>(noop);
->>>>>>> c26a9e3b
+export const NEVER = new Observable<never>(noop);