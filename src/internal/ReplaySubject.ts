--- conflicted
+++ resolved
@@ -40,13 +40,9 @@
  *
  * ### Differences with BehaviorSubject
  *
-<<<<<<< HEAD
  * ### 与 BehaviorSubject 的差异
  *
- * `BehaviorSubject` is similar to `new ReplaySubject(1)`, with a couple fo exceptions:
-=======
  * `BehaviorSubject` is similar to `new ReplaySubject(1)`, with a couple of exceptions:
->>>>>>> c26a9e3b
  *
  * `BehaviorSubject` 类似于 `new ReplaySubject(1)`，但有几个例外：
  *
@@ -68,17 +64,13 @@
 
   /**
    * @param bufferSize The size of the buffer to replay on subscription
-<<<<<<< HEAD
    *
    * 订阅时重播的缓冲区大小
    *
-   * @param windowTime The amount of time the buffered items will say buffered
+   * @param windowTime The amount of time the buffered items will stay buffered
    *
    * 缓冲条目会说缓冲的时间量
    *
-=======
-   * @param windowTime The amount of time the buffered items will stay buffered
->>>>>>> c26a9e3b
    * @param timestampProvider An object with a `now()` method that provides the current timestamp. This is used to
    * calculate the amount of time something has been buffered.
    *
