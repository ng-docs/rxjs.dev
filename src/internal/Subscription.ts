import { isFunction } from './util/isFunction';
import { UnsubscriptionError } from './util/UnsubscriptionError';
import { SubscriptionLike, TeardownLogic, Unsubscribable } from './types';
import { arrRemove } from './util/arrRemove';

/**
 * Represents a disposable resource, such as the execution of an Observable. A
 * Subscription has one important method, `unsubscribe`, that takes no argument
 * and just disposes the resource held by the subscription.
 *
 * Additionally, subscriptions may be grouped together through the `add()`
 * method, which will attach a child Subscription to the current Subscription.
 * When a Subscription is unsubscribed, all its children (and its grandchildren)
 * will be unsubscribed as well.
 *
 * @class Subscription
 */
export class Subscription implements SubscriptionLike {
  /** @nocollapse */
  public static EMPTY = (() => {
    const empty = new Subscription();
    empty.closed = true;
    return empty;
  })();

  /**
   * A flag to indicate whether this Subscription has already been unsubscribed.
   */
  public closed = false;

  private _parentage: Subscription[] | Subscription | null = null;

  /**
   * The list of registered finalizers to execute upon unsubscription. Adding and removing from this
   * list occurs in the {@link #add} and {@link #remove} methods.
   */
<<<<<<< HEAD
  private _teardowns: Set<Exclude<TeardownLogic, void>> | null = null;
=======
  private _finalizers: Exclude<TeardownLogic, void>[] | null = null;
>>>>>>> 8e0f8cc5

  /**
   * @param initialTeardown A function executed first as part of the finalization
   * process that is kicked off when {@link #unsubscribe} is called.
   */
  constructor(private initialTeardown?: () => void) {}

  /**
   * Disposes the resources held by the subscription. May, for instance, cancel
   * an ongoing Observable execution or cancel any other type of work that
   * started when the Subscription was created.
   * @return {void}
   */
  unsubscribe(): void {
    let errors: any[] | undefined;

    if (!this.closed) {
      this.closed = true;

      // Remove this from it's parents.
      const { _parentage } = this;
      if (_parentage) {
        this._parentage = null;
        if (Array.isArray(_parentage)) {
          for (const parent of _parentage) {
            parent.remove(this);
          }
        } else {
          _parentage.remove(this);
        }
      }

      const { initialTeardown: initialFinalizer } = this;
      if (isFunction(initialFinalizer)) {
        try {
          initialFinalizer();
        } catch (e) {
          errors = e instanceof UnsubscriptionError ? e.errors : [e];
        }
      }

      const { _finalizers } = this;
      if (_finalizers) {
        this._finalizers = null;
        for (const finalizer of _finalizers) {
          try {
            execFinalizer(finalizer);
          } catch (err) {
            errors = errors ?? [];
            if (err instanceof UnsubscriptionError) {
              errors = [...errors, ...err.errors];
            } else {
              errors.push(err);
            }
          }
        }
      }

      if (errors) {
        throw new UnsubscriptionError(errors);
      }
    }
  }

  /**
   * Adds a finalizer to this subscription, so that finalization will be unsubscribed/called
   * when this subscription is unsubscribed. If this subscription is already {@link #closed},
   * because it has already been unsubscribed, then whatever finalizer is passed to it
   * will automatically be executed (unless the finalizer itself is also a closed subscription).
   *
   * Closed Subscriptions cannot be added as finalizers to any subscription. Adding a closed
   * subscription to a any subscription will result in no operation. (A noop).
   *
   * Adding a subscription to itself, or adding `null` or `undefined` will not perform any
   * operation at all. (A noop).
   *
   * `Subscription` instances that are added to this instance will automatically remove themselves
   * if they are unsubscribed. Functions and {@link Unsubscribable} objects that you wish to remove
   * will need to be removed manually with {@link #remove}
   *
   * @param teardown The finalization logic to add to this subscription.
   */
  add(teardown: TeardownLogic): void {
    // Only add the finalizer if it's not undefined
    // and don't add a subscription to itself.
    if (teardown && teardown !== this) {
      if (this.closed) {
        // If this subscription is already closed,
        // execute whatever finalizer is handed to it automatically.
        execFinalizer(teardown);
      } else {
        if (teardown instanceof Subscription) {
          // We don't add closed subscriptions, and we don't add the same subscription
          // twice. Subscription unsubscribe is idempotent.
          if (teardown.closed || teardown._hasParent(this)) {
            return;
          }
          teardown._addParent(this);
        }
<<<<<<< HEAD
        (this._teardowns = this._teardowns ?? new Set()).add(teardown);
=======
        (this._finalizers = this._finalizers ?? []).push(teardown);
>>>>>>> 8e0f8cc5
      }
    }
  }

  /**
   * Checks to see if a this subscription already has a particular parent.
   * This will signal that this subscription has already been added to the parent in question.
   * @param parent the parent to check for
   */
  private _hasParent(parent: Subscription) {
    const { _parentage } = this;
    return _parentage === parent || (Array.isArray(_parentage) && _parentage.includes(parent));
  }

  /**
   * Adds a parent to this subscription so it can be removed from the parent if it
   * unsubscribes on it's own.
   *
   * NOTE: THIS ASSUMES THAT {@link _hasParent} HAS ALREADY BEEN CHECKED.
   * @param parent The parent subscription to add
   */
  private _addParent(parent: Subscription) {
    const { _parentage } = this;
    this._parentage = Array.isArray(_parentage) ? (_parentage.push(parent), _parentage) : _parentage ? [_parentage, parent] : parent;
  }

  /**
   * Called on a child when it is removed via {@link #remove}.
   * @param parent The parent to remove
   */
  private _removeParent(parent: Subscription) {
    const { _parentage } = this;
    if (_parentage === parent) {
      this._parentage = null;
    } else if (Array.isArray(_parentage)) {
      arrRemove(_parentage, parent);
    }
  }

  /**
   * Removes a finalizer from this subscription that was previously added with the {@link #add} method.
   *
   * Note that `Subscription` instances, when unsubscribed, will automatically remove themselves
   * from every other `Subscription` they have been added to. This means that using the `remove` method
   * is not a common thing and should be used thoughtfully.
   *
   * If you add the same finalizer instance of a function or an unsubscribable object to a `Subcription` instance
   * more than once, you will need to call `remove` the same number of times to remove all instances.
   *
   * All finalizer instances are removed to free up memory upon unsubscription.
   *
   * @param teardown The finalizer to remove from this subscription
   */
  remove(teardown: Exclude<TeardownLogic, void>): void {
<<<<<<< HEAD
    this._teardowns?.delete(teardown);
=======
    const { _finalizers } = this;
    _finalizers && arrRemove(_finalizers, teardown);
>>>>>>> 8e0f8cc5

    if (teardown instanceof Subscription) {
      teardown._removeParent(this);
    }
  }
}

export const EMPTY_SUBSCRIPTION = Subscription.EMPTY;

export function isSubscription(value: any): value is Subscription {
  return (
    value instanceof Subscription ||
    (value && 'closed' in value && isFunction(value.remove) && isFunction(value.add) && isFunction(value.unsubscribe))
  );
}

function execFinalizer(finalizer: Unsubscribable | (() => void)) {
  if (isFunction(finalizer)) {
    finalizer();
  } else {
    finalizer.unsubscribe();
  }
}<|MERGE_RESOLUTION|>--- conflicted
+++ resolved
@@ -34,11 +34,7 @@
    * The list of registered finalizers to execute upon unsubscription. Adding and removing from this
    * list occurs in the {@link #add} and {@link #remove} methods.
    */
-<<<<<<< HEAD
-  private _teardowns: Set<Exclude<TeardownLogic, void>> | null = null;
-=======
-  private _finalizers: Exclude<TeardownLogic, void>[] | null = null;
->>>>>>> 8e0f8cc5
+  private _finalizers: Set<Exclude<TeardownLogic, void>> | null = null;
 
   /**
    * @param initialTeardown A function executed first as part of the finalization
@@ -138,11 +134,7 @@
           }
           teardown._addParent(this);
         }
-<<<<<<< HEAD
-        (this._teardowns = this._teardowns ?? new Set()).add(teardown);
-=======
-        (this._finalizers = this._finalizers ?? []).push(teardown);
->>>>>>> 8e0f8cc5
+        (this._finalizers = this._finalizers ?? new Set()).add(teardown);
       }
     }
   }
@@ -197,12 +189,7 @@
    * @param teardown The finalizer to remove from this subscription
    */
   remove(teardown: Exclude<TeardownLogic, void>): void {
-<<<<<<< HEAD
-    this._teardowns?.delete(teardown);
-=======
-    const { _finalizers } = this;
-    _finalizers && arrRemove(_finalizers, teardown);
->>>>>>> 8e0f8cc5
+    this._finalizers?.delete(teardown);
 
     if (teardown instanceof Subscription) {
       teardown._removeParent(this);
