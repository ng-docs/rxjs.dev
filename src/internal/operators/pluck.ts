--- conflicted
+++ resolved
@@ -39,29 +39,20 @@
  *
  * @see {@link map}
  *
- * @param {...string} properties The nested properties to pluck from each source
+ * @param properties The nested properties to pluck from each source
  * value.
- * @return {Observable} A new Observable of property values from the source values.
- * @name pluck
+ * @return A new Observable of property values from the source values.
+ * @deprecated Remove in v8. Use {@link map} and optional chaining: `pluck('foo', 'bar')` is `map(x => x?.foo?.bar)`.
  */
 export function pluck<T, R>(...properties: Array<string | number | symbol>): OperatorFunction<T, R> {
   const length = properties.length;
   if (length === 0) {
     throw new Error('list of properties cannot be empty.');
   }
-  return (source: Observable<T>) => map(plucker(properties, length))(source as any);
-}
-
-<<<<<<< HEAD
-function plucker(props: string[], length: number): (x: string) => any {
-  const mapper = (x: any) => {
-=======
-function plucker(props: Array<string | number | symbol>, length: number): (x: any) => any {
-  const mapper = (x: string) => {
->>>>>>> c9387612
-    let currentProp = x;
+  return map((x) => {
+    let currentProp: any = x;
     for (let i = 0; i < length; i++) {
-      const p = currentProp[props[i]];
+      const p = currentProp[properties[i]];
       if (typeof p !== 'undefined') {
         currentProp = p;
       } else {
@@ -69,7 +60,5 @@
       }
     }
     return currentProp;
-  };
-
-  return mapper;
+  });
 }