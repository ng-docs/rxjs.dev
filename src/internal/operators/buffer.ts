--- conflicted
+++ resolved
@@ -45,12 +45,7 @@
  * @see {@link bufferToggle}
  * @see {@link bufferWhen}
  * @see {@link window}
-<<<<<<< HEAD
- * @param {Observable<any>} closingNotifier An Observable that signals the
-=======
- *
  * @param closingNotifier An `ObservableInput` that signals the
->>>>>>> c26a9e3b
  * buffer to be emitted on the output Observable.
  *
  * 一个 Observable，它指示何时要在输出 Observable 上发送缓冲区。
