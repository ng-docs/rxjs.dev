--- conflicted
+++ resolved
@@ -9,33 +9,19 @@
  * Buffers the source Observable values, using a factory function of closing
  * Observables to determine when to close, emit, and reset the buffer.
  *
- * 缓冲源 Observable 值，由工厂函数 closingSelector 来确定何时关闭、发出和重置缓冲区。
- *
  * <span class="informal">Collects values from the past as an array. When it
  * starts collecting values, it calls a function that returns an Observable that
  * tells when to close the buffer and restart collecting.</span>
  *
-<<<<<<< HEAD
- * <span class="informal">将已过去的值收集成数组。当它开始收集值时，就会调用一个返回 Observable 的函数，由该函数决定何时关闭缓冲区并重新开始收集。</span>
- *
- * ![](bufferWhen.png)
-=======
  * ![](bufferWhen.svg)
->>>>>>> 54da6c1b
  *
  * Opens a buffer immediately, then closes the buffer when the observable
  * returned by calling `closingSelector` function emits a value. When it closes
  * the buffer, it immediately opens a new buffer and repeats the process.
  *
- * 立即打开一个缓冲区，然后当 `closingSelector` 函数返回的 observable 发送一个值时关闭缓冲区。一旦关闭了缓冲区，就会立即打开一个新缓冲区并重复该过程。
- *
  * ## Example
  *
- * ## 例子
- *
  * Emit an array of the last clicks every [1-5] random seconds
- *
- * 每隔 [1-5] 秒随机发送最后一次点击的数组
  *
  * ```ts
  * import { fromEvent, bufferWhen, interval } from 'rxjs';
@@ -46,20 +32,16 @@
  * );
  * buffered.subscribe(x => console.log(x));
  * ```
+ *
  * @see {@link buffer}
  * @see {@link bufferCount}
  * @see {@link bufferTime}
  * @see {@link bufferToggle}
  * @see {@link windowWhen}
+ *
  * @param {function(): Observable} closingSelector A function that takes no
  * arguments and returns an Observable that signals buffer closure.
- *
- * 一个不接受参数的函数，返回一个指示缓冲区关闭的 Observable。
- *
  * @return A function that returns an Observable of arrays of buffered values.
- *
- * 一个返回 Observable 的函数，该 Observable 的内容是一些由已缓冲的值构成的数组。
- *
  */
 export function bufferWhen<T>(closingSelector: () => ObservableInput<any>): OperatorFunction<T, T[]> {
   return operate((source, subscriber) => {
