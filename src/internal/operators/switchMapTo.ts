--- conflicted
+++ resolved
@@ -4,22 +4,12 @@
 
 /** @deprecated Will be removed in v9. Use {@link switchMap} instead: `switchMap(() => result)` */
 export function switchMapTo<O extends ObservableInput<unknown>>(observable: O): OperatorFunction<unknown, ObservedValueOf<O>>;
-/**
- * @deprecated The `resultSelector` parameter will be removed in v8. Use an inner `map` instead. Details: <https://rxjs.dev/deprecations/resultSelector>
- *
- * `resultSelector` 参数将在 v8 中删除。请改用内部 `map`。详细信息： <https://rxjs.dev/deprecations/resultSelector>
- *
- */
+/** @deprecated The `resultSelector` parameter will be removed in v8. Use an inner `map` instead. Details: https://rxjs.dev/deprecations/resultSelector */
 export function switchMapTo<O extends ObservableInput<unknown>>(
   observable: O,
   resultSelector: undefined
 ): OperatorFunction<unknown, ObservedValueOf<O>>;
-/**
- * @deprecated The `resultSelector` parameter will be removed in v8. Use an inner `map` instead. Details: <https://rxjs.dev/deprecations/resultSelector>
- *
- * `resultSelector` 参数将在 v8 中删除。请改用内部 `map`。详细信息： <https://rxjs.dev/deprecations/resultSelector>
- *
- */
+/** @deprecated The `resultSelector` parameter will be removed in v8. Use an inner `map` instead. Details: https://rxjs.dev/deprecations/resultSelector */
 export function switchMapTo<T, R, O extends ObservableInput<unknown>>(
   observable: O,
   resultSelector: (outerValue: T, innerValue: ObservedValueOf<O>, outerIndex: number, innerIndex: number) => R
@@ -29,12 +19,8 @@
  * Projects each source value to the same Observable which is flattened multiple
  * times with {@link switchMap} in the output Observable.
  *
- * 将每个源值投影到同一个 Observable，该 Observable 会在输出 Observable 中使用 {@link switchMap} 进行多次展平。
- *
  * <span class="informal">It's like {@link switchMap}, but maps each value
  * always to the same inner Observable.</span>
- *
- * <span class="informal">它很像 {@link switchMap}，但总是将每个值都映射到同一个内部 Observable。</span>
  *
  * ![](switchMapTo.png)
  *
@@ -44,15 +30,9 @@
  * emits values only from the most recently emitted instance of
  * `innerObservable`.
  *
- * 将每个源值映射到给定的 `innerObservable`，而不管源值是什么，然后将这些结果 Observable 展平为一个 Observable，即输出 Observable。输出 Observables 仅从最近发送的 `innerObservable` 实例中发送值。
- *
  * ## Example
  *
- * ## 例子
- *
  * Restart an interval Observable on every click event
- *
- * 在每个点击事件上重新启动一个定期重复 Observable
  *
  * ```ts
  * import { fromEvent, switchMapTo, interval } from 'rxjs';
@@ -61,27 +41,20 @@
  * const result = clicks.pipe(switchMapTo(interval(1000)));
  * result.subscribe(x => console.log(x));
  * ```
+ *
  * @see {@link concatMapTo}
  * @see {@link switchAll}
  * @see {@link switchMap}
  * @see {@link mergeMapTo}
+ *
  * @param {ObservableInput} innerObservable An Observable to replace each value from
  * the source Observable.
- *
- * 一个 Observable，用于替换源 Observable 中的每个值。
- *
  * @return A function that returns an Observable that emits items from the
  * given `innerObservable` (and optionally transformed through the deprecated
  * `resultSelector`) every time a value is emitted on the source Observable,
  * and taking only the values from the most recently projected inner
  * Observable.
-<<<<<<< HEAD
- *
- * 一个函数，它返回一个 Observable，每当源 Observable 上发送一个值时，它就会从给定的 `innerObservable` 中发送条目（并且可以通过已弃用的可选参数 `resultSelector` 进行转换），并且仅从最近投影出来的内部 Observable 中获取值。
- *
-=======
  * @deprecated Will be removed in v9. Use {@link switchMap} instead: `switchMap(() => result)`
->>>>>>> 54da6c1b
  */
 export function switchMapTo<T, R, O extends ObservableInput<unknown>>(
   innerObservable: O,
