--- conflicted
+++ resolved
@@ -61,30 +61,20 @@
  * @see {@link combineLatest}
  * @see {@link zip}
  * @see {@link withLatestFrom}
-<<<<<<< HEAD
- * @param {Observable} compareTo The observable sequence to compare the source sequence to.
+ * @param compareTo The `ObservableInput` sequence to compare the source sequence to.
  *
- * 要与源序列进行比较的 Observable 序列。
+ * 要与源序列进行比较的 `ObservableInput` 序列。
  *
- * @param {function} [comparator] An optional function to compare each value pair
+ * @param comparator An optional function to compare each value pair.
  *
- * 用于比较每个值对的可选函数
- *
- * @return A function that returns an Observable that emits a single boolean
- * value representing whether or not the values emitted by the source
- * Observable and provided Observable were equal in sequence.
- *
- * 一个返回 Observable 的函数，该 Observable 会发送一个布尔值，表示源 Observable 发送的值和所提供的 Observable 发送的值是否依序相等。
- *
-=======
- *
- * @param compareTo The `ObservableInput` sequence to compare the source sequence to.
- * @param comparator An optional function to compare each value pair.
+ * 用于比较每个值对的可选函数。
  *
  * @return A function that returns an Observable that emits a single boolean
  * value representing whether or not the values emitted by the source
  * Observable and provided `ObservableInput` were equal in sequence.
->>>>>>> c26a9e3b
+ *
+ * 一个返回 Observable 的函数，该 Observable 会发送一个布尔值，表示源 Observable 发送的值和所提供的 Observable 发送的值是否依序相等。
+ *
  */
 export function sequenceEqual<T>(
   compareTo: ObservableInput<T>,
