import { concatMap } from './concatMap';
import { ObservableInput, OperatorFunction, ObservedValueOf } from '../types';
import { isFunction } from '../util/isFunction';

/** @deprecated Will be removed in v9. Use {@link concatMap} instead: `concatMap(() => result)` */
export function concatMapTo<O extends ObservableInput<unknown>>(observable: O): OperatorFunction<unknown, ObservedValueOf<O>>;
/**
 * @deprecated The `resultSelector` parameter will be removed in v8. Use an inner `map` instead. Details: <https://rxjs.dev/deprecations/resultSelector>
 *
 * `resultSelector` 参数将在 v8 中删除。请改用内部 `map`。详细信息： <https://rxjs.dev/deprecations/resultSelector>
 *
 */
export function concatMapTo<O extends ObservableInput<unknown>>(
  observable: O,
  resultSelector: undefined
): OperatorFunction<unknown, ObservedValueOf<O>>;
/**
 * @deprecated The `resultSelector` parameter will be removed in v8. Use an inner `map` instead. Details: <https://rxjs.dev/deprecations/resultSelector>
 *
 * `resultSelector` 参数将在 v8 中删除。请改用内部 `map`。详细信息： <https://rxjs.dev/deprecations/resultSelector>
 *
 */
export function concatMapTo<T, R, O extends ObservableInput<unknown>>(
  observable: O,
  resultSelector: (outerValue: T, innerValue: ObservedValueOf<O>, outerIndex: number, innerIndex: number) => R
): OperatorFunction<T, R>;

/**
 * Projects each source value to the same Observable which is merged multiple
 * times in a serialized fashion on the output Observable.
 *
 * 将每个源值投影到同一个 Observable，该 Observable 在输出 Observable 上会以串联的方式多次合并。
 *
 * <span class="informal">It's like {@link concatMap}, but maps each value
 * always to the same inner Observable.</span>
 *
 * <span class="informal">它很像 {@link concatMap}，但始终会把每个值都映射到同一个内部 Observable。</span>
 *
 * ![](concatMapTo.png)
 *
 * Maps each source value to the given Observable `innerObservable` regardless
 * of the source value, and then flattens those resulting Observables into one
 * single Observable, which is the output Observable. Each new `innerObservable`
 * instance emitted on the output Observable is concatenated with the previous
 * `innerObservable` instance.
 *
 * 将每个源值映射都为给定的 `innerObservable`，而不考虑源值的内容，然后将这些结果 Observable 展平为一个 Observable，即输出 Observable。在输出 Observable 上发送的每个新的 `innerObservable` 实例都与前一个 `innerObservable` 实例串联。
 *
 * __Warning:__ if source values arrive endlessly and faster than their
 * corresponding inner Observables can complete, it will result in memory issues
 * as inner Observables amass in an unbounded buffer waiting for their turn to
 * be subscribed to.
 *
 * **警告：** 如果源值无休止地抵达并且比这些内部 Observable 完成的速度更快，就会导致内存问题，因为这些内部 Observable 会积压在一个无限的缓冲区中等待被订阅。
 *
 * Note: `concatMapTo` is equivalent to `mergeMapTo` with concurrency parameter
 * set to `1`.
 *
 * 注意： `concatMapTo` 等价于将并发（concurrency）参数设置为 `1` 的 `mergeMapTo`。
 *
 * ## Example
 *
 * ## 例子
 *
 * For each click event, tick every second from 0 to 3, with no concurrency
 *
 * 对于每个点击事件，每秒会依次发出 0 到 3，非并发
 *
 * ```ts
 * import { fromEvent, concatMapTo, interval, take } from 'rxjs';
 *
 * const clicks = fromEvent(document, 'click');
 * const result = clicks.pipe(
 *   concatMapTo(interval(1000).pipe(take(4)))
 * );
 * result.subscribe(x => console.log(x));
 *
 * // Results in the following:
 * // (results are not concurrent)
 * // For every click on the "document" it will emit values 0 to 3 spaced
 * // on a 1000ms interval
 * // one click = 1000ms-> 0 -1000ms-> 1 -1000ms-> 2 -1000ms-> 3
 * ```
 * @see {@link concat}
 * @see {@link concatAll}
 * @see {@link concatMap}
 * @see {@link mergeMapTo}
 * @see {@link switchMapTo}
 * @param {ObservableInput} innerObservable An Observable to replace each value from
 * the source Observable.
 *
 * 用于替换源 Observable 中的每个值的 Observable。
 *
 * @return A function that returns an Observable of values merged together by
 * joining the passed Observable with itself, one after the other, for each
 * value emitted from the source.
<<<<<<< HEAD
 *
 * 一个返回 Observable 的函数，对于源 Observable 发出的每个值，都会把 innerObservable 与 innerObservable 自身串联并依次发出所有值。
 *
=======
 * @deprecated Will be removed in v9. Use {@link concatMap} instead: `concatMap(() => result)`
>>>>>>> 54da6c1b
 */
export function concatMapTo<T, R, O extends ObservableInput<unknown>>(
  innerObservable: O,
  resultSelector?: (outerValue: T, innerValue: ObservedValueOf<O>, outerIndex: number, innerIndex: number) => R
): OperatorFunction<T, ObservedValueOf<O> | R> {
  return isFunction(resultSelector) ? concatMap(() => innerObservable, resultSelector) : concatMap(() => innerObservable);
}<|MERGE_RESOLUTION|>--- conflicted
+++ resolved
@@ -4,22 +4,12 @@
 
 /** @deprecated Will be removed in v9. Use {@link concatMap} instead: `concatMap(() => result)` */
 export function concatMapTo<O extends ObservableInput<unknown>>(observable: O): OperatorFunction<unknown, ObservedValueOf<O>>;
-/**
- * @deprecated The `resultSelector` parameter will be removed in v8. Use an inner `map` instead. Details: <https://rxjs.dev/deprecations/resultSelector>
- *
- * `resultSelector` 参数将在 v8 中删除。请改用内部 `map`。详细信息： <https://rxjs.dev/deprecations/resultSelector>
- *
- */
+/** @deprecated The `resultSelector` parameter will be removed in v8. Use an inner `map` instead. Details: https://rxjs.dev/deprecations/resultSelector */
 export function concatMapTo<O extends ObservableInput<unknown>>(
   observable: O,
   resultSelector: undefined
 ): OperatorFunction<unknown, ObservedValueOf<O>>;
-/**
- * @deprecated The `resultSelector` parameter will be removed in v8. Use an inner `map` instead. Details: <https://rxjs.dev/deprecations/resultSelector>
- *
- * `resultSelector` 参数将在 v8 中删除。请改用内部 `map`。详细信息： <https://rxjs.dev/deprecations/resultSelector>
- *
- */
+/** @deprecated The `resultSelector` parameter will be removed in v8. Use an inner `map` instead. Details: https://rxjs.dev/deprecations/resultSelector */
 export function concatMapTo<T, R, O extends ObservableInput<unknown>>(
   observable: O,
   resultSelector: (outerValue: T, innerValue: ObservedValueOf<O>, outerIndex: number, innerIndex: number) => R
@@ -29,12 +19,8 @@
  * Projects each source value to the same Observable which is merged multiple
  * times in a serialized fashion on the output Observable.
  *
- * 将每个源值投影到同一个 Observable，该 Observable 在输出 Observable 上会以串联的方式多次合并。
- *
  * <span class="informal">It's like {@link concatMap}, but maps each value
  * always to the same inner Observable.</span>
- *
- * <span class="informal">它很像 {@link concatMap}，但始终会把每个值都映射到同一个内部 Observable。</span>
  *
  * ![](concatMapTo.png)
  *
@@ -44,27 +30,17 @@
  * instance emitted on the output Observable is concatenated with the previous
  * `innerObservable` instance.
  *
- * 将每个源值映射都为给定的 `innerObservable`，而不考虑源值的内容，然后将这些结果 Observable 展平为一个 Observable，即输出 Observable。在输出 Observable 上发送的每个新的 `innerObservable` 实例都与前一个 `innerObservable` 实例串联。
- *
  * __Warning:__ if source values arrive endlessly and faster than their
  * corresponding inner Observables can complete, it will result in memory issues
  * as inner Observables amass in an unbounded buffer waiting for their turn to
  * be subscribed to.
  *
- * **警告：** 如果源值无休止地抵达并且比这些内部 Observable 完成的速度更快，就会导致内存问题，因为这些内部 Observable 会积压在一个无限的缓冲区中等待被订阅。
- *
  * Note: `concatMapTo` is equivalent to `mergeMapTo` with concurrency parameter
  * set to `1`.
  *
- * 注意： `concatMapTo` 等价于将并发（concurrency）参数设置为 `1` 的 `mergeMapTo`。
- *
  * ## Example
  *
- * ## 例子
- *
  * For each click event, tick every second from 0 to 3, with no concurrency
- *
- * 对于每个点击事件，每秒会依次发出 0 到 3，非并发
  *
  * ```ts
  * import { fromEvent, concatMapTo, interval, take } from 'rxjs';
@@ -81,26 +57,19 @@
  * // on a 1000ms interval
  * // one click = 1000ms-> 0 -1000ms-> 1 -1000ms-> 2 -1000ms-> 3
  * ```
+ *
  * @see {@link concat}
  * @see {@link concatAll}
  * @see {@link concatMap}
  * @see {@link mergeMapTo}
  * @see {@link switchMapTo}
+ *
  * @param {ObservableInput} innerObservable An Observable to replace each value from
  * the source Observable.
- *
- * 用于替换源 Observable 中的每个值的 Observable。
- *
  * @return A function that returns an Observable of values merged together by
  * joining the passed Observable with itself, one after the other, for each
  * value emitted from the source.
-<<<<<<< HEAD
- *
- * 一个返回 Observable 的函数，对于源 Observable 发出的每个值，都会把 innerObservable 与 innerObservable 自身串联并依次发出所有值。
- *
-=======
  * @deprecated Will be removed in v9. Use {@link concatMap} instead: `concatMap(() => result)`
->>>>>>> 54da6c1b
  */
 export function concatMapTo<T, R, O extends ObservableInput<unknown>>(
   innerObservable: O,
