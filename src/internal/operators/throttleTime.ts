--- conflicted
+++ resolved
@@ -7,12 +7,8 @@
  * Emits a value from the source Observable, then ignores subsequent source
  * values for `duration` milliseconds, then repeats this process.
  *
- * 从源 Observable 发送一个值，然后在 `duration` 毫秒内忽略后续源值，然后重复此过程。
- *
  * <span class="informal">Lets a value pass, then ignores source values for the
  * next `duration` milliseconds.</span>
- *
- * <span class="informal">让一个值通过，然后在下一个 `duration` 毫秒内忽略源值。</span>
  *
  * ![](throttleTime.png)
  *
@@ -25,19 +21,11 @@
  * and this process repeats for the next source value. Optionally takes a
  * {@link SchedulerLike} for managing timers.
  *
- * 当内部定时器被禁用时，`throttleTime` 会在输出 Observable 上发送源 Observable 的值，并在定时器启用时忽略源值。最初，定时器被禁用。一旦第一个源值抵达，它就会被转发到输出 Observable，然后启用计时器。在 `duration` 毫秒（或由可选的 `scheduler` 内部确定的时间单位）过去之后，此定时器被禁用，并且对下一个源值重复此过程。可以选择使用 {@link SchedulerLike} 来管理计时器。
- *
  * ## Examples
- *
- * ## 例子
  *
  * ### Limit click rate
  *
- * ### 限制点击率
- *
  * Emit clicks at a rate of at most one click per second
- *
- * 以每秒最多一次点击的速度发送点击
  *
  * ```ts
  * import { fromEvent, throttleTime } from 'rxjs';
@@ -48,69 +36,21 @@
  * result.subscribe(x => console.log(x));
  * ```
  *
-<<<<<<< HEAD
- * ### Double Click
- *
- * ### 双击
- *
- * The following example only emits clicks which happen within a subsequent
- * delay of 400ms of the previous click. This for example can emulate a double
- * click. It makes use of the `trailing` parameter of the throttle configuration.
- *
- * 以下示例只会发送在前一次点击的 400 毫秒后的延迟内发生的点击。例如，这可以模拟双击。它会使用 throttle 配置中的 `trailing` 参数。
- *
- * ```ts
- * import { fromEvent, throttleTime, asyncScheduler } from 'rxjs';
- *
- * // defaultThrottleConfig = { leading: true, trailing: false };
- * const throttleConfig = {
- *   leading: false,
- *   trailing: true
- * };
- *
- * const click = fromEvent(document, 'click');
- * const doubleClick = click.pipe(
- *   throttleTime(400, asyncScheduler, throttleConfig)
- * );
- *
- * doubleClick.subscribe(event => {
- *   console.log(`Double-clicked! Timestamp: ${ event.timeStamp }`);
- * });
- * ```
- *
- * If you enable the `leading` parameter in this example, the output would be the primary click and
- * the double click, but restricts additional clicks within 400ms.
- *
- * 如果你在此示例中启用了 `leading` 参数，则输出将只有主要的单击和双击，而会限制 400 毫秒内发生的其它单击。
- *
-=======
->>>>>>> 54da6c1b
  * @see {@link auditTime}
  * @see {@link debounceTime}
  * @see {@link delay}
  * @see {@link sampleTime}
  * @see {@link throttle}
+ *
  * @param duration Time to wait before emitting another value after
  * emitting the last value, measured in milliseconds or the time unit determined
  * internally by the optional `scheduler`.
- *
- * 在发送最后一个值之后，在发送另一个值之前等待的时间，以毫秒或由可选 `scheduler` 内部确定的时间单位为单位。
- *
  * @param scheduler The {@link SchedulerLike} to use for
  * managing the timers that handle the throttling. Defaults to {@link asyncScheduler}.
- *
- * 此 {@link SchedulerLike} 用于管理处理节流时的计时器。默认为 {@link asyncScheduler}。
- *
  * @param config a configuration object to define `leading` and
  * `trailing` behavior. Defaults to `{ leading: true, trailing: false }`.
- *
- * 用于定义 `leading` 和 `trailing` 行为的配置对象。默认为 `{ leading: true, trailing: false }`。
- *
  * @return A function that returns an Observable that performs the throttle
  * operation to limit the rate of emissions from the source.
- *
- * 一个返回 Observable 的函数，该 Observable 会执行节流操作以限制源的发送速度。
- *
  */
 export function throttleTime<T>(
   duration: number,
