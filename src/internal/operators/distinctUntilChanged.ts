--- conflicted
+++ resolved
@@ -13,34 +13,15 @@
  * Returns a result {@link Observable} that emits all values pushed by the source observable if they
  * are distinct in comparison to the last value the result observable emitted.
  *
-<<<<<<< HEAD
- * 返回一个结果 {@link Observable}，它会发送从源 observable 中发来的所有与结果 observable 中最近发出的值不同的值。
-=======
  * When provided without parameters or with the first parameter (`{@link distinctUntilChanged#comparator comparator}`),
  * it behaves like this:
->>>>>>> 54da6c1b
  *
  * 1. It will always emit the first value from the source.
- *
- *    它将始终从源发送第一个值。
- *
  * 2. For all subsequent values pushed by the source, they will be compared to the previously emitted values
  *    using the provided `comparator` or an `===` equality check.
- *
- *    对于源推送的所有后续值，将使用所提供的 `comparator` 或 `===` 相等检查将它们与先前发送过的值进行比较。
- *
  * 3. If the value pushed by the source is determined to be unequal by this check, that value is emitted and
  *    becomes the new "previously emitted value" internally.
  *
-<<<<<<< HEAD
- *    如果此检查确定与源推送的值不相等，则发送该值并在内部成为新的“先前发送的值”。
- *
- * ## Examples
- *
- * ## 例子
- *
- * A very basic example with no `comparator`. Note that `1` is emitted more than once,
-=======
  * When the second parameter (`{@link distinctUntilChanged#keySelector keySelector}`) is provided, the behavior
  * changes:
  *
@@ -54,11 +35,8 @@
  * ## Examples
  *
  * A very basic example with no `{@link distinctUntilChanged#comparator comparator}`. Note that `1` is emitted more than once,
->>>>>>> 54da6c1b
  * because it's distinct in comparison to the _previously emitted_ value,
  * not in comparison to _all other emitted values_.
- *
- * 一个没有 `comparator` 的非常基本的示例。请注意，`1` 会被多次发送，因为它与*先前发送*的值相比是不同的，而不是与*已发送过的所有其它值*相比。
  *
  * ```ts
  * import { of, distinctUntilChanged } from 'rxjs';
@@ -72,8 +50,6 @@
  * With a `{@link distinctUntilChanged#comparator comparator}`, you can do custom comparisons. Let's say
  * you only want to emit a value when all of its components have
  * changed:
- *
- * 使用 `comparator`，你可以进行自定义比较。假设你只想在其所有组件都已更改时才发送一个值：
  *
  * ```ts
  * import { of, distinctUntilChanged } from 'rxjs';
@@ -105,8 +81,6 @@
  * changes are only in one direction. Let's say you only want to get
  * the next record temperature:
  *
- * 你还可以提供自定义 `comparator` 来检查已发送值的变化是否仅在一个方向上。假设你只想获得下一个值得记录的温度：
- *
  * ```ts
  * import { of, distinctUntilChanged } from 'rxjs';
  *
@@ -124,54 +98,9 @@
  * recordHighs$.subscribe(console.log);
  * // Logs: 30, 31, 34, 35
  * ```
-<<<<<<< HEAD
- * @param comparator A function used to compare the previous and current values for
- * equality. Defaults to a `===` check.
- *
- * 用于比较先前值和当前值是否相等的函数。默认为 `===` 检查。
- *
- * @return A function that returns an Observable that emits items from the
- * source Observable with distinct values.
- *
- * 一个返回 Observable 的函数，该 Observable 会从源 Observable 发送具有不同值的条目。
- *
- */
-export function distinctUntilChanged<T>(comparator?: (previous: T, current: T) => boolean): MonoTypeOperatorFunction<T>;
-
-/**
- * Returns a result {@link Observable} that emits all values pushed by the source observable if they
- * are distinct in comparison to the last value the result observable emitted.
- *
- * 返回一个结果 {@link Observable}，如果它们与结果 observable 发送的最后一个值不同，则会发出源 observable 推送的所有值。
- *
- * 1. It will always emit the first value from the source.
- *
- *    它将始终从源发送第一个值。
- *
- * 2. The `keySelector` will be run against all values, including the first value.
- *
- *    `keySelector` 将针对所有值运行，包括第一个值。
- *
- * 3. For all values after the first, the selected key will be compared against the key selected from
- *    the previously emitted value using the `comparator`.
- *
- *    对于第一个之后的所有值，将使用比较器将所选的键与从先前发送的值中选择的键进行 `comparator`。
- *
- * 4. If the keys are determined to be unequal by this check, the value (not the key), is emitted
- *    and the selected key from that value is saved for future comparisons against other keys.
- *
- *    如果通过此检查确定键是不等的，则发送该值（而不是键），并保存从该值中选择的键，以供将来与其它键进行比较。
- *
- * ## Example
- *
- * ## 例子
-=======
->>>>>>> 54da6c1b
  *
  * Selecting update events only when the `updatedBy` field shows
  * the account changed hands.
- *
- * 仅当 `updatedBy` 字段显示帐户易手时才选择更新事件...
  *
  * ```ts
  * import { of, distinctUntilChanged } from 'rxjs';
@@ -196,30 +125,16 @@
  * // { updatedBy: 'ncjamieson', data: Array[0] }
  * // { updatedBy: 'blesh', data: Array[0] }
  * ```
-<<<<<<< HEAD
-=======
  *
  * @see {@link distinct}
  * @see {@link distinctUntilKeyChanged}
  *
->>>>>>> 54da6c1b
  * @param comparator A function used to compare the previous and current keys for
  * equality. Defaults to a `===` check.
- *
- * 用于比较前一个键和当前键是否相等的函数。默认为 `===` 检查。
- *
  * @param keySelector Used to select a key value to be passed to the `comparator`.
  *
-<<<<<<< HEAD
- * 用于选择要传给 `comparator` 的键值。
- *
-=======
->>>>>>> 54da6c1b
  * @return A function that returns an Observable that emits items from the
  * source Observable with distinct values.
- *
- * 一个返回 Observable 的函数，该 Observable 会从源 Observable 发出那些具有相异值的条目。
- *
  */
 export function distinctUntilChanged<T, K>(
   comparator?: (previous: K, current: K) => boolean,
