import { Observable } from '../Observable';
import { innerFrom } from '../observable/innerFrom';
import { Subject } from '../Subject';
import { Subscriber } from '../Subscriber';
import { Subscription } from '../Subscription';
import { MonoTypeOperatorFunction, SubjectLike } from '../types';
import { operate } from '../util/lift';

export interface ShareConfig<T> {
  /**
   * The factory used to create the subject that will connect the source observable to
   * multicast consumers.
   */
  connector?: () => SubjectLike<T>;
  /**
   * If true, the resulting observable will reset internal state on error from source and return to a "cold" state. This
   * allows the resulting observable to be "retried" in the event of an error.
   * If false, when an error comes from the source it will push the error into the connecting subject, and the subject
   * will remain the connecting subject, meaning the resulting observable will not go "cold" again, and subsequent retries
   * or resubscriptions will resubscribe to that same subject. In all cases, RxJS subjects will emit the same error again, however
   * {@link ReplaySubject} will also push its buffered values before pushing the error.
   * It is also possible to pass a notifier factory returning an observable instead which grants more fine-grained
   * control over how and when the reset should happen. This allows behaviors like conditional or delayed resets.
   */
  resetOnError?: boolean | ((error: any) => Observable<any>);
  /**
   * If true, the resulting observable will reset internal state on completion from source and return to a "cold" state. This
   * allows the resulting observable to be "repeated" after it is done.
   * If false, when the source completes, it will push the completion through the connecting subject, and the subject
   * will remain the connecting subject, meaning the resulting observable will not go "cold" again, and subsequent repeats
   * or resubscriptions will resubscribe to that same subject.
   * It is also possible to pass a notifier factory returning an observable instead which grants more fine-grained
   * control over how and when the reset should happen. This allows behaviors like conditional or delayed resets.
   */
  resetOnComplete?: boolean | (() => Observable<any>);
  /**
   * If true, when the number of subscribers to the resulting observable reaches zero due to those subscribers unsubscribing, the
   * internal state will be reset and the resulting observable will return to a "cold" state. This means that the next
   * time the resulting observable is subscribed to, a new subject will be created and the source will be subscribed to
   * again.
   * If false, when the number of subscribers to the resulting observable reaches zero due to unsubscription, the subject
   * will remain connected to the source, and new subscriptions to the result will be connected through that same subject.
   * It is also possible to pass a notifier factory returning an observable instead which grants more fine-grained
   * control over how and when the reset should happen. This allows behaviors like conditional or delayed resets.
   */
  resetOnRefCountZero?: boolean | (() => Observable<any>);
}

export function share<T>(): MonoTypeOperatorFunction<T>;

export function share<T>(options: ShareConfig<T>): MonoTypeOperatorFunction<T>;

/**
 * Returns a new Observable that multicasts (shares) the original Observable. As long as there is at least one
 * Subscriber this Observable will be subscribed and emitting data. When all subscribers have unsubscribed it will
 * unsubscribe from the source Observable. Because the Observable is multicasting it makes the stream `hot`.
 * This is an alias for `multicast(() => new Subject()), refCount()`.
 *
 * The subscription to the underlying source Observable can be reset (unsubscribe and resubscribe for new subscribers),
 * if the subscriber count to the shared observable drops to 0, or if the source Observable errors or completes. It is
 * possible to use notifier factories for the resets to allow for behaviors like conditional or delayed resets. Please
 * note that resetting on error or complete of the source Observable does not behave like a transparent retry or restart
 * of the source because the error or complete will be forwarded to all subscribers and their subscription will be
 * closed. Only new subscribers after a reset on error or complete happened will cause a fresh subscription to the
 * source. To achieve transparent retries or restarts pipe the source through appropriate operators before sharing.
 *
 * ![](share.png)
 *
 * ## Example
 *
 * Generate new multicast Observable from the `source` Observable value
 *
 * ```ts
 * import { interval, tap, map, take, share } from 'rxjs';
 *
 * const source = interval(1000).pipe(
 *   tap(x => console.log('Processing: ', x)),
 *   map(x => x * x),
 *   take(6),
 *   share()
 * );
 *
 * source.subscribe(x => console.log('subscription 1: ', x));
 * source.subscribe(x => console.log('subscription 2: ', x));
 *
 * // Logs:
 * // Processing: 0
 * // subscription 1: 0
 * // subscription 2: 0
 * // Processing: 1
 * // subscription 1: 1
 * // subscription 2: 1
 * // Processing: 2
 * // subscription 1: 4
 * // subscription 2: 4
 * // Processing: 3
 * // subscription 1: 9
 * // subscription 2: 9
 * // Processing: 4
 * // subscription 1: 16
 * // subscription 2: 16
 * // Processing: 5
 * // subscription 1: 25
 * // subscription 2: 25
 * ```
 *
 * ## Example with notifier factory: Delayed reset
 *
 * ```ts
 * import { interval, take, share, timer } from 'rxjs';
 *
 * const source = interval(1000).pipe(
 *   take(3),
 *   share({
 *     resetOnRefCountZero: () => timer(1000)
 *   })
 * );
 *
 * const subscriptionOne = source.subscribe(x => console.log('subscription 1: ', x));
 * setTimeout(() => subscriptionOne.unsubscribe(), 1300);
 *
 * setTimeout(() => source.subscribe(x => console.log('subscription 2: ', x)), 1700);
 *
 * setTimeout(() => source.subscribe(x => console.log('subscription 3: ', x)), 5000);
 *
 * // Logs:
 * // subscription 1:  0
 * // (subscription 1 unsubscribes here)
 * // (subscription 2 subscribes here ~400ms later, source was not reset)
 * // subscription 2:  1
 * // subscription 2:  2
 * // (subscription 2 unsubscribes here)
 * // (subscription 3 subscribes here ~2000ms later, source did reset before)
 * // subscription 3:  0
 * // subscription 3:  1
 * // subscription 3:  2
 * ```
 *
 * @see {@link shareReplay}
 *
 * @return A function that returns an Observable that mirrors the source.
 */
export function share<T>(options: ShareConfig<T> = {}): MonoTypeOperatorFunction<T> {
  const { connector = () => new Subject<T>(), resetOnError = true, resetOnComplete = true, resetOnRefCountZero = true } = options;
  // It's necessary to use a wrapper here, as the _operator_ must be
  // referentially transparent. Otherwise, it cannot be used in calls to the
  // static `pipe` function - to create a partial pipeline.
  //
  // The _operator function_ - the function returned by the _operator_ - will
  // not be referentially transparent - as it shares its source - but the
  // _operator function_ is called when the complete pipeline is composed via a
  // call to a source observable's `pipe` method - not when the static `pipe`
  // function is called.
  return (wrapperSource) => {
<<<<<<< HEAD
    let connection: Subscriber<T> | null = null;
    let resetConnection: Subscription | null = null;
    let subject: SubjectLike<T> | null = null;
=======
    let connection: SafeSubscriber<T> | undefined;
    let resetConnection: Subscription | undefined;
    let subject: SubjectLike<T> | undefined;
>>>>>>> 718be5bb
    let refCount = 0;
    let hasCompleted = false;
    let hasErrored = false;

    const cancelReset = () => {
      resetConnection?.unsubscribe();
      resetConnection = undefined;
    };
    // Used to reset the internal state to a "cold"
    // state, as though it had never been subscribed to.
    const reset = () => {
      cancelReset();
      connection = subject = undefined;
      hasCompleted = hasErrored = false;
    };
    const resetAndUnsubscribe = () => {
      // We need to capture the connection before
      // we reset (if we need to reset).
      const conn = connection;
      reset();
      conn?.unsubscribe();
    };

    return operate<T, T>((source, subscriber) => {
      refCount++;
      if (!hasErrored && !hasCompleted) {
        cancelReset();
      }

      // Create the subject if we don't have one yet. Grab a local reference to
      // it as well, which avoids non-null assertations when using it and, if we
      // connect to it now, then error/complete need a reference after it was
      // reset.
      const dest = (subject = subject ?? connector());

      // Add the finalization directly to the subscriber - instead of returning it -
      // so that the handling of the subscriber's unsubscription will be wired
      // up _before_ the subscription to the source occurs. This is done so that
      // the assignment to the source connection's `closed` property will be seen
      // by synchronous firehose sources.
      subscriber.add(() => {
        refCount--;

        // If we're resetting on refCount === 0, and it's 0, we only want to do
        // that on "unsubscribe", really. Resetting on error or completion is a different
        // configuration.
        if (refCount === 0 && !hasErrored && !hasCompleted) {
          resetConnection = handleReset(resetAndUnsubscribe, resetOnRefCountZero);
        }
      });

      // The following line adds the subscription to the subscriber passed.
      // Basically, `subscriber === dest.subscribe(subscriber)` is `true`.
      dest.subscribe(subscriber);

      if (
        !connection &&
        // Check this shareReplay is still activate - it can be reset to 0
        // and be "unsubscribed" _before_ it actually subscribes.
        // If we were to subscribe then, it'd leak and get stuck.
        refCount > 0
      ) {
        // We need to create a subscriber here - rather than pass an observer and
        // assign the returned subscription to connection - because it's possible
        // for reentrant subscriptions to the shared observable to occur and in
        // those situations we want connection to be already-assigned so that we
        // don't create another connection to the source.
        connection = new Subscriber({
          next: (value: T) => dest.next(value),
          error: (err: any) => {
            hasErrored = true;
            cancelReset();
            resetConnection = handleReset(reset, resetOnError, err);
            dest.error(err);
          },
          complete: () => {
            hasCompleted = true;
            cancelReset();
            resetConnection = handleReset(reset, resetOnComplete);
            dest.complete();
          },
        });
        innerFrom(source).subscribe(connection);
      }
    })(wrapperSource);
  };
}

function handleReset<T extends unknown[] = never[]>(
  reset: () => void,
  on: boolean | ((...args: T) => Observable<any>),
  ...args: T
): Subscription | undefined {
  if (on === true) {
    reset();
    return;
  }

  if (on === false) {
    return;
  }

  const onSubscriber = new SafeSubscriber({
    next: () => {
      onSubscriber.unsubscribe();
      reset();
    },
  });

  return on(...args).subscribe(onSubscriber);
}<|MERGE_RESOLUTION|>--- conflicted
+++ resolved
@@ -152,15 +152,9 @@
   // call to a source observable's `pipe` method - not when the static `pipe`
   // function is called.
   return (wrapperSource) => {
-<<<<<<< HEAD
-    let connection: Subscriber<T> | null = null;
-    let resetConnection: Subscription | null = null;
-    let subject: SubjectLike<T> | null = null;
-=======
-    let connection: SafeSubscriber<T> | undefined;
+    let connection: Subscriber<T> | undefined;
     let resetConnection: Subscription | undefined;
     let subject: SubjectLike<T> | undefined;
->>>>>>> 718be5bb
     let refCount = 0;
     let hasCompleted = false;
     let hasErrored = false;
@@ -263,7 +257,7 @@
     return;
   }
 
-  const onSubscriber = new SafeSubscriber({
+  const onSubscriber = new Subscriber({
     next: () => {
       onSubscriber.unsubscribe();
       reset();
