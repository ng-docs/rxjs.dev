import { MonoTypeOperatorFunction, Observer } from '../types';
import { isFunction } from '../util/isFunction';
import { operate } from '../util/lift';
import { createOperatorSubscriber } from './OperatorSubscriber';
import { identity } from '../util/identity';

export interface TapObserver<T> extends Observer<T> {
  subscribe: () => void;
  unsubscribe: () => void;
  finalize: () => void;
}

<<<<<<< HEAD
export function tap<T>(observer?: Partial<TapObserver<T>>): MonoTypeOperatorFunction<T>;
export function tap<T>(next: (value: T) => void): MonoTypeOperatorFunction<T>;
/**
 * @deprecated Instead of passing separate callback arguments, use an observer argument. Signatures taking separate callback arguments will be removed in v8. Details: <https://rxjs.dev/deprecations/subscribe-arguments>
 *
 * 不要传递单独的回调参数，而是使用 Observer 参数。带有单独回调参数的签名将在 v8 中被删除。详细信息： <https://rxjs.dev/deprecations/subscribe-arguments>
 *
 */
export function tap<T>(
  next?: ((value: T) => void) | null,
  error?: ((error: any) => void) | null,
  complete?: (() => void) | null
): MonoTypeOperatorFunction<T>;

=======
>>>>>>> c26a9e3b
/**
 * Used to perform side-effects for notifications from the source observable
 *
 * 用于对来自源 observable 的通知执行副作用
 *
 * <span class="informal">Used when you want to affect outside state with a notification without altering the notification</span>
 *
 * <span class="informal">当你想借助某个通知来影响外部状态而不想更改此通知时使用</span>
 *
 * ![](tap.png)
 *
 * Tap is designed to allow the developer a designated place to perform side effects. While you _could_ perform side-effects
 * inside of a `map` or a `mergeMap`, that would make their mapping functions impure, which isn't always a big deal, but will
 * make it so you can't do things like memoize those functions. The `tap` operator is designed solely for such side-effects to
 * help you remove side-effects from other operations.
 *
 * tap 旨在让开发者在指定的地方执行副作用。虽然你*可以*在 `map` 或 `mergeMap` 内部执行副作用，但这会使它们的映射函数不再纯净，这虽然不是什么大不了的，但会使你无法调用诸如 memoize 之类的函数。`tap` 操作符就是专为此类副作用设计的，以帮助你消除其它操作的副作用。
 *
 * For any notification, next, error, or complete, `tap` will call the appropriate callback you have provided to it, via a function
 * reference, or a partial observer, then pass that notification down the stream.
 *
 * 对于任何通知：下一个、出错或完成，`tap` 都将通过函数引用或部分 Observer 调用你提供给它的适当回调，然后将该通知传递到流中。
 *
 * The observable returned by `tap` is an exact mirror of the source, with one exception: Any error that occurs -- synchronously -- in a handler
 * provided to `tap` will be emitted as an error from the returned observable.
 *
 * `tap` 返回的 observable 是源的精准镜像，但有一个例外：在提供给 `tap` 的处理器中同步发生的任何错误都将作为结果 observable 中的错误进行发送。
 *
 * > Be careful! You can mutate objects as they pass through the `tap` operator's handlers.
 * >
 * > 小心！你可以在某些对象通过 `tap` 操作符的处理器时对其进行修改。
 * >
 *
 * The most common use of `tap` is actually for debugging. You can place a `tap(console.log)` anywhere
 * in your observable `pipe`, log out the notifications as they are emitted by the source returned by the previous
 * operation.
 *
 * `tap` 最常见的用途实际上是用于调试。你可以在 Observable `pipe` 中的任何位置放置一个 `tap(console.log)`，以记录这些通知，因为它们是由以前的操作返回的源发出来的。
 *
 * ## Examples
 *
 * ## 例子
 *
 * Check a random number before it is handled. Below is an observable that will use a random number between 0 and 1,
 * and emit `'big'` or `'small'` depending on the size of that number. But we wanted to log what the original number
 * was, so we have added a `tap(console.log)`.
 *
 * 在处理之前检查一个随机数。下面是一个 observable，它将使用 0 到 1 之间的随机数，并根据该数字的大小发送 `'big'` 或 `'small'`。但是我们还想记录其原始数字是多少，所以我们添加了一个 `tap(console.log)`。
 *
 * ```ts
 * import { of, tap, map } from 'rxjs';
 *
 * of(Math.random()).pipe(
 *   tap(console.log),
 *   map(n => n > 0.5 ? 'big' : 'small')
 * ).subscribe(console.log);
 * ```
 *
 * Using `tap` to analyze a value and force an error. Below is an observable where in our system we only
 * want to emit numbers 3 or less we get from another source. We can force our observable to error
 * using `tap`.
 *
 * 使用 `tap` 分析某个值并强制出错。下面是一个 observable，在我们的系统中，只想发送从另一个来源获得的 3 或更小的数字。我们可以使用 `tap` 来强制我们的 observable 出错。
 *
 * ```ts
 * import { of, tap } from 'rxjs';
 *
 * const source = of(1, 2, 3, 4, 5);
 *
 * source.pipe(
 *   tap(n => {
 *     if (n > 3) {
 *       throw new TypeError(`Value ${ n } is greater than 3`);
 *     }
 *   })
 * )
 * .subscribe({ next: console.log, error: err => console.log(err.message) });
 * ```
 *
 * We want to know when an observable completes before moving on to the next observable. The system
 * below will emit a random series of `'X'` characters from 3 different observables in sequence. The
 * only way we know when one observable completes and moves to the next one, in this case, is because
 * we have added a `tap` with the side effect of logging to console.
 *
 * 我们想知道一个 observable 何时完成，然后再继续处理下一个 observable。下面的系统将从 3 个不同的 observables 中依次发送一系列随机的 `'X'` 字符。在这种情况下，我们知道一个 observable 何时完成并移动到下一个的唯一方法是因为我们添加了一个带有把日志记录到控制台这个副作用的 `tap`。
 *
 * ```ts
 * import { of, concatMap, interval, take, map, tap } from 'rxjs';
 *
 * of(1, 2, 3).pipe(
 *   concatMap(n => interval(1000).pipe(
 *     take(Math.round(Math.random() * 10)),
 *     map(() => 'X'),
 *     tap({ complete: () => console.log(`Done with ${ n }`) })
 *   ))
 * )
 * .subscribe(console.log);
 * ```
 * @see {@link finalize}
 * @see {@link Observable#subscribe}
 * @param observerOrNext A next handler or partial observer
 *
 * 下一个值的处理器或部分 Observer
 *
 * @param error An error handler
 *
 * 错误处理器
 *
 * @param complete A completion handler
 *
 * 完成处理器
 *
 * @return A function that returns an Observable identical to the source, but
 * runs the specified Observer or callback(s) for each item.
 *
 * 返回与源相同的 Observable 的函数，但会为每个条目运行指定的 Observer 或回调。
 *
 */
export function tap<T>(observerOrNext?: Partial<TapObserver<T>> | ((value: T) => void) | null): MonoTypeOperatorFunction<T> {
  // We have to check to see not only if next is a function,
  // but if error or complete were passed. This is because someone
  // could technically call tap like `tap(null, fn)` or `tap(null, null, fn)`.
  const tapObserver = isFunction(observerOrNext) ? { next: observerOrNext } : observerOrNext;

  return tapObserver
    ? operate((source, subscriber) => {
        tapObserver.subscribe?.();
        let isUnsub = true;
        source.subscribe(
          createOperatorSubscriber(
            subscriber,
            (value) => {
              tapObserver.next?.(value);
              subscriber.next(value);
            },
            () => {
              isUnsub = false;
              tapObserver.complete?.();
              subscriber.complete();
            },
            (err) => {
              isUnsub = false;
              tapObserver.error?.(err);
              subscriber.error(err);
            },
            () => {
              if (isUnsub) {
                tapObserver.unsubscribe?.();
              }
              tapObserver.finalize?.();
            }
          )
        );
      })
    : // Tap was called with no valid tap observer or handler
      // (e.g. `tap(null, null, null)` or `tap(null)` or `tap()`)
      // so we're going to just mirror the source.
      identity;
}<|MERGE_RESOLUTION|>--- conflicted
+++ resolved
@@ -10,23 +10,6 @@
   finalize: () => void;
 }
 
-<<<<<<< HEAD
-export function tap<T>(observer?: Partial<TapObserver<T>>): MonoTypeOperatorFunction<T>;
-export function tap<T>(next: (value: T) => void): MonoTypeOperatorFunction<T>;
-/**
- * @deprecated Instead of passing separate callback arguments, use an observer argument. Signatures taking separate callback arguments will be removed in v8. Details: <https://rxjs.dev/deprecations/subscribe-arguments>
- *
- * 不要传递单独的回调参数，而是使用 Observer 参数。带有单独回调参数的签名将在 v8 中被删除。详细信息： <https://rxjs.dev/deprecations/subscribe-arguments>
- *
- */
-export function tap<T>(
-  next?: ((value: T) => void) | null,
-  error?: ((error: any) => void) | null,
-  complete?: (() => void) | null
-): MonoTypeOperatorFunction<T>;
-
-=======
->>>>>>> c26a9e3b
 /**
  * Used to perform side-effects for notifications from the source observable
  *
