import { Observable } from '../Observable';
import { Subject } from '../Subject';
import { Subscription } from '../Subscription';

import { MonoTypeOperatorFunction } from '../types';
import { operate } from '../util/lift';
import { createOperatorSubscriber } from './OperatorSubscriber';

/**
 * Returns an Observable that mirrors the source Observable with the exception of an `error`. If the source Observable
 * calls `error`, this method will emit the Throwable that caused the error to the Observable returned from `notifier`.
 * If that Observable calls `complete` or `error` then this method will call `complete` or `error` on the child
 * subscription. Otherwise this method will resubscribe to the source Observable.
 *
 * 返回一个镜像源 Observable 的 Observable，但 `error` 除外。如果源 Observable 调用了 `error`，该方法会将导致错误的 Throwable 发送到从 `notifier` 返回的通知 Observable。如果通知 Observable 调用了 `complete` 或 `error`，则此方法将在子订阅上调用 `complete` 或 `error`。否则此方法将重新订阅源 Observable。
 *
 * ![](retryWhen.png)
 *
 * Retry an observable sequence on error based on custom criteria.
 *
 * 在出错时根据自定义标准重试 Observable 序列。
 *
 * ## Example
 *
 * ## 例子
 *
 * ```ts
 * import { interval, map, retryWhen, tap, delayWhen, timer } from 'rxjs';
 *
 * const source = interval(1000);
 * const result = source.pipe(
 *   map(value => {
 *     if (value > 5) {
 *       // error will be picked up by retryWhen
 *       throw value;
 *     }
 *     return value;
 *   }),
 *   retryWhen(errors =>
 *     errors.pipe(
 *       // log error message
 *       tap(value => console.log(`Value ${ value } was too high!`)),
 *       // restart in 5 seconds
 *       delayWhen(value => timer(value * 1000))
 *     )
 *   )
 * );
 *
 * result.subscribe(value => console.log(value));
 *
 * // results:
 * // 0
 * // 1
 * // 2
 * // 3
 * // 4
 * // 5
 * // 'Value 6 was too high!'
 * // - Wait 5 seconds then repeat
 * ```
 * @see {@link retry}
 * @param {function(errors: Observable): Observable} notifier - Receives an Observable of notifications with which a
 *   user can `complete` or `error`, aborting the retry.
 *
 *   接收一个 Observable 通知，用户可以使用这些通知 `complete` 或 `error`，来中止重试。
 *
 * @return A function that returns an Observable that mirrors the source
 * Observable with the exception of an `error`.
<<<<<<< HEAD
 *
 * 一个返回 Observable 的函数，该 Observable 会镜像源 Observable，但不会镜像 `error`。
 *
=======
 * @deprecated Will be removed in v9 or v10, use {@link retry}'s `delay` option instead.
>>>>>>> 54da6c1b
 */
export function retryWhen<T>(notifier: (errors: Observable<any>) => Observable<any>): MonoTypeOperatorFunction<T> {
  return operate((source, subscriber) => {
    let innerSub: Subscription | null;
    let syncResub = false;
    let errors$: Subject<any>;

    const subscribeForRetryWhen = () => {
      innerSub = source.subscribe(
        createOperatorSubscriber(subscriber, undefined, undefined, (err) => {
          if (!errors$) {
            errors$ = new Subject();
            notifier(errors$).subscribe(
              createOperatorSubscriber(subscriber, () =>
                // If we have an innerSub, this was an asynchronous call, kick off the retry.
                // Otherwise, if we don't have an innerSub yet, that's because the inner subscription
                // call hasn't even returned yet. We've arrived here synchronously.
                // So we flag that we want to resub, such that we can ensure finalization
                // happens before we resubscribe.
                innerSub ? subscribeForRetryWhen() : (syncResub = true)
              )
            );
          }
          if (errors$) {
            // We have set up the notifier without error.
            errors$.next(err);
          }
        })
      );

      if (syncResub) {
        // Ensure that the inner subscription is torn down before
        // moving on to the next subscription in the synchronous case.
        // If we don't do this here, all inner subscriptions will not be
        // torn down until the entire observable is done.
        innerSub.unsubscribe();
        innerSub = null;
        // We may need to do this multiple times, so reset the flag.
        syncResub = false;
        // Resubscribe
        subscribeForRetryWhen();
      }
    };

    // Start the subscription
    subscribeForRetryWhen();
  });
}<|MERGE_RESOLUTION|>--- conflicted
+++ resolved
@@ -12,17 +12,11 @@
  * If that Observable calls `complete` or `error` then this method will call `complete` or `error` on the child
  * subscription. Otherwise this method will resubscribe to the source Observable.
  *
- * 返回一个镜像源 Observable 的 Observable，但 `error` 除外。如果源 Observable 调用了 `error`，该方法会将导致错误的 Throwable 发送到从 `notifier` 返回的通知 Observable。如果通知 Observable 调用了 `complete` 或 `error`，则此方法将在子订阅上调用 `complete` 或 `error`。否则此方法将重新订阅源 Observable。
- *
  * ![](retryWhen.png)
  *
  * Retry an observable sequence on error based on custom criteria.
  *
- * 在出错时根据自定义标准重试 Observable 序列。
- *
  * ## Example
- *
- * ## 例子
  *
  * ```ts
  * import { interval, map, retryWhen, tap, delayWhen, timer } from 'rxjs';
@@ -58,21 +52,14 @@
  * // 'Value 6 was too high!'
  * // - Wait 5 seconds then repeat
  * ```
+ *
  * @see {@link retry}
+ *
  * @param {function(errors: Observable): Observable} notifier - Receives an Observable of notifications with which a
- *   user can `complete` or `error`, aborting the retry.
- *
- *   接收一个 Observable 通知，用户可以使用这些通知 `complete` 或 `error`，来中止重试。
- *
+ * user can `complete` or `error`, aborting the retry.
  * @return A function that returns an Observable that mirrors the source
  * Observable with the exception of an `error`.
-<<<<<<< HEAD
- *
- * 一个返回 Observable 的函数，该 Observable 会镜像源 Observable，但不会镜像 `error`。
- *
-=======
  * @deprecated Will be removed in v9 or v10, use {@link retry}'s `delay` option instead.
->>>>>>> 54da6c1b
  */
 export function retryWhen<T>(notifier: (errors: Observable<any>) => Observable<any>): MonoTypeOperatorFunction<T> {
   return operate((source, subscriber) => {
