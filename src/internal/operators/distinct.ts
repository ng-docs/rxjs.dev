import { MonoTypeOperatorFunction, ObservableInput } from '../types';
import { operate } from '../util/lift';
import { createOperatorSubscriber } from './OperatorSubscriber';
import { noop } from '../util/noop';
import { innerFrom } from '../observable/innerFrom';

/**
 * Returns an Observable that emits all items emitted by the source Observable that are distinct by comparison from previous items.
 *
 * 返回一个 Observable，它会发送源 Observable 发出的那些与以前发出过的条目不同的条目。
 *
 * If a `keySelector` function is provided, then it will project each value from the source observable into a new value that it will
 * check for equality with previously projected values. If the `keySelector` function is not provided, it will use each value from the
 * source observable directly with an equality check against previous values.
 *
 * 如果提供了 `keySelector` 函数，那么它会将源 observable 中的每个值投影到一个新值中，它将检查这个新值与以前条目的投影值是否相等。如果没有提供 `keySelector` 函数，它将直接使用源 observable 中的每个值，并与之前的值进行相等性检查。
 *
 * In JavaScript runtimes that support `Set`, this operator will use a `Set` to improve performance of the distinct value checking.
 *
 * 在支持 `Set` 的 JavaScript 运行时中，此操作符将使用 `Set` 来提高相异值检查的性能。
 *
 * In other runtimes, this operator will use a minimal implementation of `Set` that relies on an `Array` and `indexOf` under the
 * hood, so performance will degrade as more values are checked for distinction. Even in newer browsers, a long-running `distinct`
 * use might result in memory leaks. To help alleviate this in some scenarios, an optional `flushes` parameter is also provided so
 * that the internal `Set` can be "flushed", basically clearing it of values.
 *
 * 对于其它运行时，此操作符将使用 `Set` 的最小实现，该实现依赖于 `Array` 和 `indexOf` 在底层实现，因此其性能会随着要检查的值的数量而降低。即使在较新的浏览器中，长时间运行 `distinct` 也可能导致内存泄漏。为了在某些场景下帮你缓解这种情况，还提供了一个可选的 `flushes` 参数，以便可以“刷新”这个内部 `Set`，基本上清除它的值。
 *
 * ## Examples
 *
 * ## 例子
 *
 * A simple example with numbers
 *
 * 一个简单的数字示例
 *
 * ```ts
 * import { of, distinct } from 'rxjs';
 *
 * of(1, 1, 2, 2, 2, 1, 2, 3, 4, 3, 2, 1)
 *   .pipe(distinct())
 *   .subscribe(x => console.log(x));
 *
 * // Outputs
 * // 1
 * // 2
 * // 3
 * // 4
 * ```
 *
 * An example using the `keySelector` function
 *
 * 使用 `keySelector` 函数的示例
 *
 * ```ts
 * import { of, distinct } from 'rxjs';
 *
 * of(
 *   { age: 4, name: 'Foo'},
 *   { age: 7, name: 'Bar'},
 *   { age: 5, name: 'Foo'}
 * )
 * .pipe(distinct(({ name }) => name))
 * .subscribe(x => console.log(x));
 *
 * // Outputs
 * // { age: 4, name: 'Foo' }
 * // { age: 7, name: 'Bar' }
 * ```
 * @see {@link distinctUntilChanged}
 * @see {@link distinctUntilKeyChanged}
<<<<<<< HEAD
 * @param {function} [keySelector] Optional function to select which value you want to check as distinct.
 *
 * 可选函数，用于选择要做差异性检查的值。
 *
 * @param {Observable} [flushes] Optional Observable for flushing the internal HashSet of the operator.
 *
 * 可选的 Observable，用于刷新操作符的内部 HashSet。
 *
=======
 *
 * @param keySelector Optional `function` to select which value you want to check as distinct.
 * @param flushes Optional `ObservableInput` for flushing the internal HashSet of the operator.
>>>>>>> c26a9e3b
 * @return A function that returns an Observable that emits items from the
 * source Observable with distinct values.
 *
 * 一个返回 Observable 的函数，该 Observable 从源 Observable 发送具有不同值的条目。
 *
 */
export function distinct<T, K>(keySelector?: (value: T) => K, flushes?: ObservableInput<any>): MonoTypeOperatorFunction<T> {
  return operate((source, subscriber) => {
    const distinctKeys = new Set();
    source.subscribe(
      createOperatorSubscriber(subscriber, (value) => {
        const key = keySelector ? keySelector(value) : value;
        if (!distinctKeys.has(key)) {
          distinctKeys.add(key);
          subscriber.next(value);
        }
      })
    );

    flushes && innerFrom(flushes).subscribe(createOperatorSubscriber(subscriber, () => distinctKeys.clear(), noop));
  });
}<|MERGE_RESOLUTION|>--- conflicted
+++ resolved
@@ -69,20 +69,14 @@
  * ```
  * @see {@link distinctUntilChanged}
  * @see {@link distinctUntilKeyChanged}
-<<<<<<< HEAD
- * @param {function} [keySelector] Optional function to select which value you want to check as distinct.
+ * @param keySelector Optional `function` to select which value you want to check as distinct.
  *
  * 可选函数，用于选择要做差异性检查的值。
  *
- * @param {Observable} [flushes] Optional Observable for flushing the internal HashSet of the operator.
+ * @param flushes Optional `ObservableInput` for flushing the internal HashSet of the operator.
  *
  * 可选的 Observable，用于刷新操作符的内部 HashSet。
  *
-=======
- *
- * @param keySelector Optional `function` to select which value you want to check as distinct.
- * @param flushes Optional `ObservableInput` for flushing the internal HashSet of the operator.
->>>>>>> c26a9e3b
  * @return A function that returns an Observable that emits items from the
  * source Observable with distinct values.
  *
