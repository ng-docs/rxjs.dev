import { Observable } from '../Observable';
import { OperatorFunction, ObservableInput } from '../types';
import { Subject } from '../Subject';
import { operate } from '../util/lift';
import { createOperatorSubscriber } from './OperatorSubscriber';
import { noop } from '../util/noop';
import { innerFrom } from '../observable/innerFrom';

/**
 * Branch out the source Observable values as a nested Observable whenever
 * `windowBoundaries` emits.
 *
 * 每当 `windowBoundaries` 发出条目时，就将源 Observable 的每个值分叉成一个嵌套 Observable。
 *
 * <span class="informal">It's like {@link buffer}, but emits a nested Observable
 * instead of an array.</span>
 *
 * <span class="informal">类似于 {@link buffer}，但它会发送一个嵌套的 Observable 而非数组。</span>
 *
 * ![](window.png)
 *
 * Returns an Observable that emits windows of items it collects from the source
 * Observable. The output Observable emits connected, non-overlapping
 * windows. It emits the current window and opens a new one whenever the
 * `windowBoundaries` emits an item. `windowBoundaries` can be any type that
 * `ObservableInput` accepts. It internally gets converted to an Observable.
 * Because each window is an Observable, the output is a higher-order Observable.
 *
 * 返回一个 Observable，它会发出一些从源 Observable 收集来的条目的窗口。输出 Observable 会发送已连接的、不重叠的窗口。只要 `windowBoundaries` 这个 Observable 发出了一个条目，它就会发送当前窗口，并打开一个新窗口。因为每个窗口都是一个 Observable，所以其输出是一个高阶 Observable。
 *
 * ## Example
 *
 * ## 例子
 *
 * In every window of 1 second each, emit at most 2 click events
 *
 * 在每个间隔 1 秒的窗口中，最多发送 2 个点击事件
 *
 * ```ts
 * import { fromEvent, interval, window, map, take, mergeAll } from 'rxjs';
 *
 * const clicks = fromEvent(document, 'click');
 * const sec = interval(1000);
 * const result = clicks.pipe(
 *   window(sec),
 *   map(win => win.pipe(take(2))), // take at most 2 emissions from each window
 *   mergeAll()                     // flatten the Observable-of-Observables
 * );
 * result.subscribe(x => console.log(x));
 * ```
 * @see {@link windowCount}
 * @see {@link windowTime}
 * @see {@link windowToggle}
 * @see {@link windowWhen}
 * @see {@link buffer}
<<<<<<< HEAD
 * @param {Observable<any>} windowBoundaries An Observable that completes the
=======
 *
 * @param windowBoundaries An `ObservableInput` that completes the
>>>>>>> c26a9e3b
 * previous window and starts a new window.
 *
 * 一个 Observable，当它发出值时，就会完成前一个窗口并启动一个新窗口。
 *
 * @return A function that returns an Observable of windows, which are
 * Observables emitting values of the source Observable.
 *
 * 一个函数，它会返回一个以窗口为条目的 Observable，每个窗口都是一个 Observable，发送的是来自源 Observable 的值。
 *
 */
export function window<T>(windowBoundaries: ObservableInput<any>): OperatorFunction<T, Observable<T>> {
  return operate((source, subscriber) => {
    let windowSubject: Subject<T> = new Subject<T>();

    subscriber.next(windowSubject.asObservable());

    const errorHandler = (err: any) => {
      windowSubject.error(err);
      subscriber.error(err);
    };

    // Subscribe to our source
    source.subscribe(
      createOperatorSubscriber(
        subscriber,
        (value) => windowSubject?.next(value),
        () => {
          windowSubject.complete();
          subscriber.complete();
        },
        errorHandler
      )
    );

    // Subscribe to the window boundaries.
    innerFrom(windowBoundaries).subscribe(
      createOperatorSubscriber(
        subscriber,
        () => {
          windowSubject.complete();
          subscriber.next((windowSubject = new Subject()));
        },
        noop,
        errorHandler
      )
    );

    return () => {
      // Unsubscribing the subject ensures that anyone who has captured
      // a reference to this window that tries to use it after it can
      // no longer get values from the source will get an ObjectUnsubscribedError.
      windowSubject?.unsubscribe();
      windowSubject = null!;
    };
  });
}<|MERGE_RESOLUTION|>--- conflicted
+++ resolved
@@ -53,12 +53,7 @@
  * @see {@link windowToggle}
  * @see {@link windowWhen}
  * @see {@link buffer}
-<<<<<<< HEAD
- * @param {Observable<any>} windowBoundaries An Observable that completes the
-=======
- *
  * @param windowBoundaries An `ObservableInput` that completes the
->>>>>>> c26a9e3b
  * previous window and starts a new window.
  *
  * 一个 Observable，当它发出值时，就会完成前一个窗口并启动一个新窗口。
