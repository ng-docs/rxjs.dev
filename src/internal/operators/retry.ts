import { MonoTypeOperatorFunction, ObservableInput } from '../types';
import { operate } from '../util/lift';
import { Subscription } from '../Subscription';
import { createOperatorSubscriber } from './OperatorSubscriber';
import { identity } from '../util/identity';
import { timer } from '../observable/timer';
import { innerFrom } from '../observable/innerFrom';

/**
 * The {@link retry} operator configuration object. `retry` either accepts a `number`
 * or an object described by this interface.
 */
export interface RetryConfig {
  /**
<<<<<<< HEAD
   * The maximum number of times to retry.
   *
   * 要重试的最大次数。
   *
=======
   * The maximum number of times to retry. If `count` is omitted, `retry` will try to
   * resubscribe on errors infinite number of times.
>>>>>>> 54da6c1b
   */
  count?: number;
  /**
   * The number of milliseconds to delay before retrying, OR a function to
   * return a notifier for delaying. If a function is given, that function should
   * return a notifier that, when it emits will retry the source. If the notifier
   * completes _without_ emitting, the resulting observable will complete without error,
   * if the notifier errors, the error will be pushed to the result.
   *
   * 每次重试前要延迟的毫秒数，或一个返回延迟通知器的函数。如果给定一个函数，该函数应该返回一个通知器，当它发送时将重试源。如果通知器在*没有*发送的时候已经完成了，则生成的 observable 将在没有错误的情况下完成，如果通知器出错，此错误将被推送到结果中。
   *
   */
  delay?: number | ((error: any, retryCount: number) => ObservableInput<any>);
  /**
   * Whether or not to reset the retry counter when the retried subscription
   * emits its first value.
   *
   * 当已重试的订阅发送其第一个值时是否要重置重试计数器。
   *
   */
  resetOnSuccess?: boolean;
}

export function retry<T>(count?: number): MonoTypeOperatorFunction<T>;
export function retry<T>(config: RetryConfig): MonoTypeOperatorFunction<T>;

/**
 * Returns an Observable that mirrors the source Observable with the exception of an `error`.
 *
 * If the source Observable calls `error`, this method will resubscribe to the source Observable for a maximum of
 * `count` resubscriptions rather than propagating the `error` call.
 *
 * 返回一个镜像源 Observable 的 Observable，但 `error` 除外。如果源 Observable 调用 `error`，此方法将重新订阅源 Observable，最多重新订阅 `count`（作为数字参数给出）次，而不是传播 `error` 调用。
 *
 * ![](retry.png)
 *
 * The number of retries is determined by the `count` parameter. It can be set either by passing a number to
 * `retry` function or by setting `count` property when `retry` is configured using {@link RetryConfig}. If
 * `count` is omitted, `retry` will try to resubscribe on errors infinite number of times.
 *
 * Any and all items emitted by the source Observable will be emitted by the resulting Observable, even those
 * emitted during failed subscriptions. For example, if an Observable fails at first but emits `[1, 2]` then
 * succeeds the second time and emits: `[1, 2, 3, 4, 5, complete]` then the complete stream of emissions and
 * notifications would be: `[1, 2, 1, 2, 3, 4, 5, complete]`.
 *
 * 源 Observable 发送的任何条目和所有条目都将由结果 Observable 发送，即使是在订阅失败期间发送的那些。例如，如果一个 Observable 第一次失败但发送了 `[1, 2]`，然后第二次成功并发送了 `[1, 2, 3, 4, 5]`，那么完整的发送和通知流将是：`[1, 2, 1, 2, 3, 4, 5, complete]`。
 *
 * ## Example
 *
 * ## 例子
 *
 * ```ts
 * import { interval, mergeMap, throwError, of, retry } from 'rxjs';
 *
 * const source = interval(1000);
 * const result = source.pipe(
 *   mergeMap(val => val > 5 ? throwError(() => 'Error!') : of(val)),
 *   retry(2) // retry 2 times on error
 * );
 *
 * result.subscribe({
 *   next: value => console.log(value),
 *   error: err => console.log(`${ err }: Retried 2 times then quit!`)
 * });
 *
 * // Output:
 * // 0..1..2..3..4..5..
 * // 0..1..2..3..4..5..
 * // 0..1..2..3..4..5..
 * // 'Error!: Retried 2 times then quit!'
 * ```
 * @see {@link retryWhen}
<<<<<<< HEAD
 * @param count - Number of retry attempts before failing.
 *
 *   失败前的重试次数。
 *
 * @param resetOnSuccess - When set to `true` every successful emission will reset the error count
 *
 *   当设置为 `true` 时，每次成功的发送都会重置错误计数
 *
=======
 *
 * @param configOrCount - Either number of retry attempts before failing or a {@link RetryConfig} object.
>>>>>>> 54da6c1b
 * @return A function that returns an Observable that will resubscribe to the
 * source stream when the source stream errors, at most `count` times.
 *
 * 一个返回 Observable 的函数，当源流出错时将重新订阅源流，最多 `count` 次。
 *
 */
<<<<<<< HEAD
export function retry<T>(count?: number): MonoTypeOperatorFunction<T>;

/**
 * Returns an observable that mirrors the source observable unless it errors. If it errors, the source observable
 * will be resubscribed to (or "retried") based on the configuration passed here. See documentation
 * for {@link RetryConfig} for more details.
 *
 * 返回一个镜像源 observable 的 observable，除非它出错。如果出错，源 observable 将根据此处传递的配置重新订阅（或“重试”）。有关详细信息，请参阅 {@link RetryConfig} 的文档。
 *
 * @param config - The retry configuration
 *
 *   重试配置
 *
 */
export function retry<T>(config: RetryConfig): MonoTypeOperatorFunction<T>;

=======
>>>>>>> 54da6c1b
export function retry<T>(configOrCount: number | RetryConfig = Infinity): MonoTypeOperatorFunction<T> {
  let config: RetryConfig;
  if (configOrCount && typeof configOrCount === 'object') {
    config = configOrCount;
  } else {
    config = {
      count: configOrCount as number,
    };
  }
  const { count = Infinity, delay, resetOnSuccess: resetOnSuccess = false } = config;

  return count <= 0
    ? identity
    : operate((source, subscriber) => {
        let soFar = 0;
        let innerSub: Subscription | null;
        const subscribeForRetry = () => {
          let syncUnsub = false;
          innerSub = source.subscribe(
            createOperatorSubscriber(
              subscriber,
              (value) => {
                // If we're resetting on success
                if (resetOnSuccess) {
                  soFar = 0;
                }
                subscriber.next(value);
              },
              // Completions are passed through to consumer.
              undefined,
              (err) => {
                if (soFar++ < count) {
                  // We are still under our retry count
                  const resub = () => {
                    if (innerSub) {
                      innerSub.unsubscribe();
                      innerSub = null;
                      subscribeForRetry();
                    } else {
                      syncUnsub = true;
                    }
                  };

                  if (delay != null) {
                    // The user specified a retry delay.
                    // They gave us a number, use a timer, otherwise, it's a function,
                    // and we're going to call it to get a notifier.
                    const notifier = typeof delay === 'number' ? timer(delay) : innerFrom(delay(err, soFar));
                    const notifierSubscriber = createOperatorSubscriber(
                      subscriber,
                      () => {
                        // After we get the first notification, we
                        // unsubscribe from the notifer, because we don't want anymore
                        // and we resubscribe to the source.
                        notifierSubscriber.unsubscribe();
                        resub();
                      },
                      () => {
                        // The notifier completed without emitting.
                        // The author is telling us they want to complete.
                        subscriber.complete();
                      }
                    );
                    notifier.subscribe(notifierSubscriber);
                  } else {
                    // There was no notifier given. Just resub immediately.
                    resub();
                  }
                } else {
                  // We're past our maximum number of retries.
                  // Just send along the error.
                  subscriber.error(err);
                }
              }
            )
          );
          if (syncUnsub) {
            innerSub.unsubscribe();
            innerSub = null;
            subscribeForRetry();
          }
        };
        subscribeForRetry();
      });
}<|MERGE_RESOLUTION|>--- conflicted
+++ resolved
@@ -12,15 +12,8 @@
  */
 export interface RetryConfig {
   /**
-<<<<<<< HEAD
-   * The maximum number of times to retry.
-   *
-   * 要重试的最大次数。
-   *
-=======
    * The maximum number of times to retry. If `count` is omitted, `retry` will try to
    * resubscribe on errors infinite number of times.
->>>>>>> 54da6c1b
    */
   count?: number;
   /**
@@ -29,17 +22,11 @@
    * return a notifier that, when it emits will retry the source. If the notifier
    * completes _without_ emitting, the resulting observable will complete without error,
    * if the notifier errors, the error will be pushed to the result.
-   *
-   * 每次重试前要延迟的毫秒数，或一个返回延迟通知器的函数。如果给定一个函数，该函数应该返回一个通知器，当它发送时将重试源。如果通知器在*没有*发送的时候已经完成了，则生成的 observable 将在没有错误的情况下完成，如果通知器出错，此错误将被推送到结果中。
-   *
    */
   delay?: number | ((error: any, retryCount: number) => ObservableInput<any>);
   /**
    * Whether or not to reset the retry counter when the retried subscription
    * emits its first value.
-   *
-   * 当已重试的订阅发送其第一个值时是否要重置重试计数器。
-   *
    */
   resetOnSuccess?: boolean;
 }
@@ -53,8 +40,6 @@
  * If the source Observable calls `error`, this method will resubscribe to the source Observable for a maximum of
  * `count` resubscriptions rather than propagating the `error` call.
  *
- * 返回一个镜像源 Observable 的 Observable，但 `error` 除外。如果源 Observable 调用 `error`，此方法将重新订阅源 Observable，最多重新订阅 `count`（作为数字参数给出）次，而不是传播 `error` 调用。
- *
  * ![](retry.png)
  *
  * The number of retries is determined by the `count` parameter. It can be set either by passing a number to
@@ -66,11 +51,7 @@
  * succeeds the second time and emits: `[1, 2, 3, 4, 5, complete]` then the complete stream of emissions and
  * notifications would be: `[1, 2, 1, 2, 3, 4, 5, complete]`.
  *
- * 源 Observable 发送的任何条目和所有条目都将由结果 Observable 发送，即使是在订阅失败期间发送的那些。例如，如果一个 Observable 第一次失败但发送了 `[1, 2]`，然后第二次成功并发送了 `[1, 2, 3, 4, 5]`，那么完整的发送和通知流将是：`[1, 2, 1, 2, 3, 4, 5, complete]`。
- *
  * ## Example
- *
- * ## 例子
  *
  * ```ts
  * import { interval, mergeMap, throwError, of, retry } from 'rxjs';
@@ -92,45 +73,13 @@
  * // 0..1..2..3..4..5..
  * // 'Error!: Retried 2 times then quit!'
  * ```
+ *
  * @see {@link retryWhen}
-<<<<<<< HEAD
- * @param count - Number of retry attempts before failing.
- *
- *   失败前的重试次数。
- *
- * @param resetOnSuccess - When set to `true` every successful emission will reset the error count
- *
- *   当设置为 `true` 时，每次成功的发送都会重置错误计数
- *
-=======
  *
  * @param configOrCount - Either number of retry attempts before failing or a {@link RetryConfig} object.
->>>>>>> 54da6c1b
  * @return A function that returns an Observable that will resubscribe to the
  * source stream when the source stream errors, at most `count` times.
- *
- * 一个返回 Observable 的函数，当源流出错时将重新订阅源流，最多 `count` 次。
- *
  */
-<<<<<<< HEAD
-export function retry<T>(count?: number): MonoTypeOperatorFunction<T>;
-
-/**
- * Returns an observable that mirrors the source observable unless it errors. If it errors, the source observable
- * will be resubscribed to (or "retried") based on the configuration passed here. See documentation
- * for {@link RetryConfig} for more details.
- *
- * 返回一个镜像源 observable 的 observable，除非它出错。如果出错，源 observable 将根据此处传递的配置重新订阅（或“重试”）。有关详细信息，请参阅 {@link RetryConfig} 的文档。
- *
- * @param config - The retry configuration
- *
- *   重试配置
- *
- */
-export function retry<T>(config: RetryConfig): MonoTypeOperatorFunction<T>;
-
-=======
->>>>>>> 54da6c1b
 export function retry<T>(configOrCount: number | RetryConfig = Infinity): MonoTypeOperatorFunction<T> {
   let config: RetryConfig;
   if (configOrCount && typeof configOrCount === 'object') {
