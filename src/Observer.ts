--- conflicted
+++ resolved
@@ -9,12 +9,8 @@
 export default class Observer {
   destination:Observer;
   unsubscribed:boolean = false;
-  result:IteratorResult<any>
-<<<<<<< HEAD
-  subscription:Subscription=null;
-=======
+  result:IteratorResult<any>;
   subscription:Subscription;
->>>>>>> f754ead6
   
   static create(_next:(value:any)=>IteratorResult<any>, 
                 _throw:((value:any)=>IteratorResult<any>)=null, 
